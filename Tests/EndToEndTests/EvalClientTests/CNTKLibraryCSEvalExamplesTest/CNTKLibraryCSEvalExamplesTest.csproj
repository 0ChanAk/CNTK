--- conflicted
+++ resolved
@@ -25,11 +25,7 @@
   <!-- Explicitly defines the version of the dependent assemblies to avoid build errors or stale binaries. -->
   <!-- The change of CntkComponentVersion in CNTK.Common.props cannot be populated correctly without restarting VS and cleaning solution. -->
   <PropertyGroup>
-<<<<<<< HEAD
-    <CntkCsAssemblyVersion>2.2</CntkCsAssemblyVersion>
-=======
     <CntkCsAssemblyVersion>2.3</CntkCsAssemblyVersion>
->>>>>>> 6a3e5c06
     <CntkCsAssemblyVersion Condition="$(DebugBuild)">$(CntkCsAssemblyVersion)d</CntkCsAssemblyVersion>
   </PropertyGroup>
   <PropertyGroup Condition="$(DebugBuild)">
