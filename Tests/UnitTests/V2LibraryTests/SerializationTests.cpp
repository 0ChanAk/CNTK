--- conflicted
+++ resolved
@@ -351,19 +351,13 @@
                   static_cast<size_t>(PrimitiveOpType::Squeeze) == 88 &&
                   static_cast<size_t>(PrimitiveOpType::ConstantOp) == 89 &&
                   static_cast<size_t>(PrimitiveOpType::LatticeSequenceWithSoftmax) == 90 &&
-<<<<<<< HEAD
-                  static_cast<size_t>(PrimitiveOpType::Cast) == 91 && 
-                  static_cast<size_t>(PrimitiveOpType::EyeLikeOp) == 92 &&
-                  static_cast<size_t>(PrimitiveOpType::CustomProxyOp) == 93 &&
-                  static_cast<size_t>(PrimitiveOpType::ConvolutionSequenceShape) == 94,
-=======
                   static_cast<size_t>(PrimitiveOpType::Cast) == 91 &&
                   static_cast<size_t>(PrimitiveOpType::EyeLikeOp) == 92 &&
                   static_cast<size_t>(PrimitiveOpType::CustomProxyOp) == 93 &&
                   static_cast<size_t>(PrimitiveOpType::StraightThrough) == 94 &&
                   static_cast<size_t>(PrimitiveOpType::Tan) == 95 &&
-                  static_cast<size_t>(PrimitiveOpType::Atan) == 96,
->>>>>>> 07fd96f3
+                  static_cast<size_t>(PrimitiveOpType::Atan) == 96 &&
+                  static_cast<size_t>(PrimitiveOpType::ConvolutionSequenceShape) == 97,
                   "PrimitiveOpType enum value was modified.");
 }
 
