//
// Copyright (c) Microsoft. All rights reserved.
// Licensed under the MIT license. See LICENSE.md file in the project root for full license information.
//

#pragma once

#include "stdafx.h"
#include "CNTKLibrary.h"
#include <numeric>
#include <functional>

namespace CNTK 
{
<<<<<<< HEAD
    // p = placeholder('parameter')
    // g = placeholder('gradient')
    // S = parameter(p.shape())
    // Snew = C.assign(S, S + g * g)
    // return C.assign(p, p - d['lr'] * g / C.sqrt(Snew)) 

    // A learner which allows the new values of the parameters to be computed with the same 
    // mechanism as the rest of the network

    
=======
>>>>>>> 36ff025f

    // An abstract base class at the root of the standard learners hierarchy
    // It implements most of the learner functionality, except for the actual update function,
    // and adds a few pre-/postprocessing methods (which are invoked before and after the update).
    class LearnerBase : public Learner
    {
    public:
        virtual bool Update(std::unordered_map<Parameter, NDArrayViewPtr>& gradientValues, size_t trainingSampleCount, bool sweepEnd = false) override final;

        virtual Dictionary CreateCheckpoint() override final;

        virtual size_t CurrentVersion() const override final { return s_serializationVersion; }

        virtual void RestoreFromCheckpoint(const Dictionary& checkpoint) override final;

        virtual void ResetSmoothedGradients() override final;

    protected:
        // allocateSmoothGradients flag specifies whether NDArrayViews for smoothed gradients can be allocated 
        // in the base class constructor (in which case they are allocated with the shapes identical to the shapes of
        // the corresponding parameters) or if the allocation should be deferred to the subclass constructor (which
        // performs allocation that is specific to the particular learner, see FSAdaGrad and RMSProp).
        LearnerBase(const std::vector<Parameter>& parameters,
            const LearningRateSchedule& learningRateSchedule,
            AdditionalLearningOptions additionalOptions,
            bool allocateSmoothGradients = true);

        virtual void Update(const Parameter& parameter, const NDArrayViewPtr& gradientValue, const NDArrayViewPtr& smoothedGradientValue, size_t trainingSampleCount) const = 0;

        std::string LearnerType() const;

        // Returns current (per-sample) learning rate.
        double LearningRate(size_t minibatchSize) const
        {
            auto learningRate = Learner::LearningRate();
            if (m_learningRateSchedule.Unit() == LearningRateSchedule::UnitType::Minibatch)
            {
                // learning rate needs to be converted to the per-sample value.
                return (minibatchSize == 0) ? 0.0 : learningRate / minibatchSize;
            }

            return learningRate;
        }

        void ReportTrainingParameterValue(const TrainingParameterSchedule<double>& schedule, const std::wstring& name) const;

        // A map cointaining hyperparameter names and corresponging values that's used to track and report changes 
        // in hyperparameter values.
        mutable std::map <std::wstring, double> m_trainingParametersMap;

        AdditionalLearningOptions m_additionalOptions;

        std::unordered_map<Parameter, NDArrayViewPtr> m_smoothedGradientValues;

        mutable size_t m_noiseInjectionSeed;

        // The following four static protected methods expose private methods of NDArrayView class
        // (which declares LearnerBase as friend class), so that they are available to subclasses.
        template <typename ElementType>
        static std::shared_ptr<const Microsoft::MSR::CNTK::Matrix<ElementType>> GetMatrix(const NDArrayViewPtr& arrayView);

        template <typename ElementType>
        static std::shared_ptr<Microsoft::MSR::CNTK::Matrix<ElementType>> GetWritableMatrix(const NDArrayViewPtr& arrayView);

        template <typename ElementType>
        static const Microsoft::MSR::CNTK::TensorView<ElementType>* GetTensorView(const NDArrayViewPtr& arrayView);

        template <typename ElementType>
        static Microsoft::MSR::CNTK::TensorView<ElementType>* GetWritableTensorView(const NDArrayViewPtr& arrayView);

        template <typename ElementType>
        void ClipGradient(Microsoft::MSR::CNTK::Matrix<ElementType>& gradient, size_t actualMBSize) const;

        // Performs additional preprocessing before calling the update method 
        // (gradient clipping and L2 regularization depending on the additional learning parameters).
        template <typename ElementType>
        void PreProcess(const NDArrayViewPtr& parameterValue, const NDArrayViewPtr& gradientValue, size_t actualMBSize) const;

        // Performs additional postprocessing after the update method has been executed
        // (noise injection and L1 regularization specified by the additional learning parameters).
        template <typename ElementType>
        void PostProcess(const Parameter& parameter, const NDArrayViewPtr& gradientValue, size_t actualMBSize) const;

        // Returns an NDArrayView with the required shape, with the same data type as parameter value
        // and allocated on the same device.
        static NDArrayViewPtr AllocateNDArrayView(const Parameter& parameter, const NDShape& shape);

        // Retrieves the shape of the matrix corresponding to the parameter value.
        static NDShape GetMatrixShape(const Parameter& parameter);

    private:
        // Templatized update function, it invokes preprocess and postprocess using the provided
        // template parameter and also invokes virtual Update method implemented in one of the subclasses.
        template <typename ElementType>
        void Update(const Parameter& parameter, const NDArrayViewPtr& gradientValue, const NDArrayViewPtr& smoothedGradientValue, size_t trainingSampleCount) const;

        // TODO: make these functions friends of NDViewArray and move to Utils?
        static bool HasNan(const NDArrayViewPtr& value, const char* name);
        static void Print(const NDArrayViewPtr& value, const char* msg);

        // Version history:
        // 1 -- initial version.
        // 2 -- instead of storing smoothed gradients as a map<parameter_uid, smoothed_grad_value>,
        // save them as a vector in the same order as the order of parameters this learner is responsible for.
        static const size_t s_serializationVersion = 2;
    };

    // Vanilla gradient descent optimization algorithm.
    class LearnerSGD final : public LearnerBase
    {
    public:
        LearnerSGD(const std::vector<Parameter>& parameters,
                   const LearningRateSchedule& learningRateSchedule,
                   AdditionalLearningOptions additionalOptions,
                   bool allocateSmoothGradients = false);

    protected:

        virtual void Update(const Parameter& parameter, const NDArrayViewPtr& gradientValue, const NDArrayViewPtr& smoothedGradientValue, size_t trainingSampleCount) const override;

        template <typename ElementType>
        void Update(const Parameter& parameter, const NDArrayViewPtr& gradientValue, const NDArrayViewPtr& smoothedGradientValue, size_t trainingSampleCount) const;
    };

    // SGD optimization with momentum. 
    class LearnerMomentumSGD : public LearnerBase
    {
    public:
        LearnerMomentumSGD(const std::vector<Parameter>& parameters,
                           const LearningRateSchedule& learningRateSchedule,
                           const MomentumSchedule& momentumSchedule,
                           bool unitGain,
                           AdditionalLearningOptions additionalOptions,
                           bool allocateSmoothGradients = true)
                           : LearnerBase(parameters, learningRateSchedule, additionalOptions, allocateSmoothGradients),
                           m_momentumSchedule(momentumSchedule), 
                           m_unitGain(unitGain)
        { }

        // returns current per-minibatch momentum value.
        virtual double MomentumValueForMB(size_t minibatchSize) const
        {
            return MomentumValueForMB(m_momentumSchedule, minibatchSize);
        }

    protected:
        virtual void Update(const Parameter& parameter, const NDArrayViewPtr& gradientValue, const NDArrayViewPtr& smoothedGradientValue, size_t trainingSampleCount) const override;

        template <typename ElementType>
        void Update(const Parameter& parameter, const NDArrayViewPtr& gradientValue, const NDArrayViewPtr& smoothedGradientValue, size_t trainingSampleCount) const;

        // returns current per-minibatch momentum value from the provided schedule.
        double MomentumValueForMB(const MomentumSchedule& schedule, size_t minibatchSize) const;

        // Return true if the update should use classic momentum and 
        // false if the unit-gain momentum should be used instead.
        bool UseUnitGainMomentum() const
        {
            return m_unitGain;
        }

    private:
        MomentumSchedule m_momentumSchedule;
        bool m_unitGain;
    };

    // Nesterov's accelerated SGDLearnerBase descent. 
    class LearnerNesterov : public LearnerMomentumSGD
    {
    public:

        LearnerNesterov(const std::vector<Parameter>& parameters,
                        const LearningRateSchedule& learningRateSchedule,
                        const MomentumSchedule& momentumSchedule,
                        bool unitGain,
                        AdditionalLearningOptions additionalOptions)
                        : LearnerMomentumSGD(parameters, learningRateSchedule, momentumSchedule, unitGain, additionalOptions, /*allocateSmoothGradients*/ true)
        {}

    protected:
        virtual void Update(const Parameter& parameter, const NDArrayViewPtr& gradientValue, const NDArrayViewPtr& smoothedGradientValue, size_t trainingSampleCount) const override;

        template <typename ElementType>
        void Update(const Parameter& parameter, const NDArrayViewPtr& gradientValue, const NDArrayViewPtr& smoothedGradientValue, size_t trainingSampleCount) const;
    };

    class LearnerAdaGrad : public LearnerBase
    {
    public:
        LearnerAdaGrad(const std::vector<Parameter>& parameters,
                       const LearningRateSchedule& learningRateSchedule,
                       bool needAveMultiplier,
                       AdditionalLearningOptions additionalOptions);

    protected:
        bool m_needAveMultiplier;

        virtual void Update(const Parameter& parameter, const NDArrayViewPtr& gradientValue, const NDArrayViewPtr& smoothedGradientValue, size_t trainingSampleCount) const override;

        template <typename ElementType>
        void Update(const Parameter& parameter, const NDArrayViewPtr& gradientValue, const NDArrayViewPtr& smoothedGradientValue, size_t trainingSampleCount) const;
    };

    class LearnerAdaDelta : public LearnerBase
    {
    public:
        LearnerAdaDelta(
            const std::vector<Parameter>& parameters,
            const LearningRateSchedule& learningRateSchedule,
            double rho, double epsilon,
            AdditionalLearningOptions additionalOptions);

    protected:
        double m_rho;
        double m_epsilon;

        virtual void Update(const Parameter& parameter, const NDArrayViewPtr& gradientValue, const NDArrayViewPtr& smoothedGradientValue, size_t trainingSampleCount) const override;

        template <typename ElementType>
        void Update(const Parameter& parameter, const NDArrayViewPtr& gradientValue, const NDArrayViewPtr& smoothedGradientValue, size_t trainingSampleCount) const;
    };

    class LearnerFSAdaGrad : public LearnerMomentumSGD
    {
    public:

        LearnerFSAdaGrad(const std::vector<Parameter>& parameters,
                         const LearningRateSchedule& learningRateSchedule,
                         const MomentumSchedule& momentumSchedule,
                         bool unitGain,
                         const MomentumSchedule& varianceMomentumSchedule,
                         AdditionalLearningOptions additionalOptions);

    protected:

        virtual void Update(const Parameter& parameter, const NDArrayViewPtr& gradientValue, const NDArrayViewPtr& smoothedGradientValue, size_t trainingSampleCount) const override;

        template <typename ElementType>
        void Update(const Parameter& parameter, const NDArrayViewPtr& gradientValue, const NDArrayViewPtr& smoothedGradientValue, size_t trainingSampleCount) const;

    private:
        static const double s_targetAdagradAvDenom;

        // returns current per-minibatch variance momentum value.
        double VarianceMomentumValueForMB(size_t minibatchSize) const
        {
            return MomentumValueForMB(m_varianceMomentumSchedule, minibatchSize);
        }

        mutable std::unordered_map<Parameter, double> m_smoothedCounts;
        MomentumSchedule m_varianceMomentumSchedule;
    };

    class LearnerAdam : public LearnerMomentumSGD
    {
    public:

        LearnerAdam(const std::vector<Parameter>& parameters,
            const LearningRateSchedule& learningRateSchedule,
            const MomentumSchedule& momentumSchedule,
            bool unitGain,
            const MomentumSchedule& varianceMomentumSchedule,
            double epsilon,
            AdditionalLearningOptions additionalOptions);

    protected:

        virtual void Update(const Parameter& parameter, const NDArrayViewPtr& gradientValue, const NDArrayViewPtr& smoothedGradientValue, size_t trainingSampleCount) const override;

        template <typename ElementType>
        void Update(const Parameter& parameter, const NDArrayViewPtr& gradientValue, const NDArrayViewPtr& smoothedGradientValue, size_t trainingSampleCount) const;

    private:

        // returns current per-minibatch variance momentum value.
        double VarianceMomentumValueForMB(size_t minibatchSize) const
        {
            return MomentumValueForMB(m_varianceMomentumSchedule, minibatchSize);
        }

        mutable std::unordered_map<Parameter, double> m_smoothedCounts;
        MomentumSchedule m_varianceMomentumSchedule;
        double m_epsilon;
    };

    class LearnerRMSProp : public LearnerBase
    {
    public:

        LearnerRMSProp(const std::vector<Parameter>& parameters,
                       const LearningRateSchedule& learningRateSchedule,
                       double gamma, double inc, double dec, double max, double min,
                       bool needAveMultiplier,
                       AdditionalLearningOptions additionalOptions);

    protected:

        double m_gamma;
        double m_inc;
        double m_dec;
        double m_max;
        double m_min;
        bool m_needAveMultiplier;

        virtual void Update(const Parameter& parameter, const NDArrayViewPtr& gradientValue, const NDArrayViewPtr& smoothedGradientValue, size_t trainingSampleCount) const override;

        template <typename ElementType>
        void Update(const Parameter& parameter, const NDArrayViewPtr& gradientValue, const NDArrayViewPtr& smoothedGradientValue, size_t trainingSampleCount) const;
    };


    class LearnerUniversal : public LearnerBase
    {
        std::unordered_map<Parameter, std::pair<Variable, FunctionPtr> > m_updates;
        static const std::unordered_map<Variable, ValuePtr> m_empty;

    public:
        LearnerUniversal(const std::vector<Parameter>& parameters, NetworkFactory f);

        LearnerUniversal(const std::vector<Parameter>& parameters, const std::vector<std::pair<Variable, FunctionPtr>>& updates);

    protected:

        virtual void Update(const Parameter& parameter, const NDArrayViewPtr& gradientValue, const NDArrayViewPtr& smoothedGradientValue, size_t trainingSampleCount) const override;

        template <typename ElementType>
        void Update(const Parameter& parameter, const NDArrayViewPtr& gradientValue, const NDArrayViewPtr& smoothedGradientValue, size_t trainingSampleCount) const;
    };
}<|MERGE_RESOLUTION|>--- conflicted
+++ resolved
@@ -12,20 +12,6 @@
 
 namespace CNTK 
 {
-<<<<<<< HEAD
-    // p = placeholder('parameter')
-    // g = placeholder('gradient')
-    // S = parameter(p.shape())
-    // Snew = C.assign(S, S + g * g)
-    // return C.assign(p, p - d['lr'] * g / C.sqrt(Snew)) 
-
-    // A learner which allows the new values of the parameters to be computed with the same 
-    // mechanism as the rest of the network
-
-    
-=======
->>>>>>> 36ff025f
-
     // An abstract base class at the root of the standard learners hierarchy
     // It implements most of the learner functionality, except for the actual update function,
     // and adds a few pre-/postprocessing methods (which are invoked before and after the update).
