--- conflicted
+++ resolved
@@ -103,14 +103,10 @@
         Cast = 91,
         EyeLikeOp = 92,
         CustomProxyOp = 93,
-<<<<<<< HEAD
-        ConvolutionSequenceShape = 94,
-
-=======
         StraightThrough = 94,
         Tan = 95,
         Atan = 96,
->>>>>>> 07fd96f3
+        ConvolutionSequenceShape = 97,
         // New op types should only be appended to the end of this list 
         UnknownOP
         // and UnknownOP should always be last.
