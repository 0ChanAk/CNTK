--- conflicted
+++ resolved
@@ -62,18 +62,11 @@
         # --- decoder state
         # project decoder hidden state
         h_dec_proj = attn_proj_dec(h_dec)
-<<<<<<< HEAD
-        tanh_out = tanh(h_dec_proj + h_enc_proj)     # (attention_span, attention_dim)
-        u = attn_proj_tanh(tanh_out)                 # (attention_span, 1)
-        infinity = 50                                # This is a somewhat gross approximation. TODO: use a less arbitrary number than 50
-        u_masked = u + (h_enc_valid - 1) * infinity  # logzero-out the unused elements for the softmax denominator
-        attention_weights = softmax(u_masked, axis=attention_axis) #, name='attention_weights')
-=======
         tanh_out = C.tanh(h_dec_proj + h_enc_proj)  # (attention_span, attention_dim)
-        u = attn_proj_tanh(tanh_out)              # (attention_span, 1)
-        u_masked = u + (h_enc_valid - 1) * 50     # logzero-out the unused elements for the softmax denominator  TODO: use a less arbitrary number than 50
+        u = attn_proj_tanh(tanh_out)                # (attention_span, 1)
+        infinity = 50                               # This is a somewhat gross approximation. TODO: use a less arbitrary number than 50
+        u_masked = u + (h_enc_valid - 1) * infinity # logzero-out the unused elements for the softmax denominator  TODO: use a less arbitrary number than 50
         attention_weights = C.softmax(u_masked, axis=attention_axis) #, name='attention_weights')
->>>>>>> 0877ae9e
         attention_weights = Label('attention_weights')(attention_weights)
         # now take weighted sum over the encoder state vectors
         h_att = C.reduce_sum(C.element_times(h_enc_proj, attention_weights), axis=attention_axis)
