--- conflicted
+++ resolved
@@ -682,7 +682,6 @@
             arguments, op.outputs, None, device=device)
         return forward_output, None
 
-<<<<<<< HEAD
 class Record(dict):
     '''
     Easy construction of a record (=immutable singleton class) from keyword arguments.
@@ -697,21 +696,6 @@
     def __init__(self, **args_dict):
         super(Record, self).__init__(args_dict)
         self.__dict__.update(args_dict)
-=======
-# helper to convert a dictionary into a Python class, so that the dict looks like an immutable record
-# TODO: move to utils?
-
-
-class _ClassFromDict(dict):
-
-    def __init__(self, args_dict):
-        super(_ClassFromDict, self).__init__(args_dict)
-        # TODO: try to delete __setattr__ to make it immutable
-        self.__dict__.update(args_dict)
-        # for key in args_dict:   # self.__dict__.update(args_dict)
-        #    self[key] = args_dict[key]
-
->>>>>>> de6371bb
     def __getattr__(self, key):
         if key not in self:
             raise AttributeError("record has no attribute '{}'".format(key))
