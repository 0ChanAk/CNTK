# Copyright (c) Microsoft. All rights reserved.

# Licensed under the MIT license. See LICENSE.md file in the project root
# for full license information.
# ==============================================================================

"""
Unit tests for operations that are not differentiable.
"""

from __future__ import division
import numpy as np
import cntk as C
import pytest
from .ops_test_utils import unittest_helper, _test_unary_op, _test_binary_op, AA, precision, PRECISION_TO_TYPE
from cntk.internal import sanitize_dtype_cntk

TENSORS = [
    ([12.3, -12.3]),
    ([10.2, -10.2]),
    ([0.5, -0.5]),
    ([0.01, -0.01]),
    ([0.499, -0.499]),
    ([5.0, -5.0]),
    ([0.0]),
    ([[2.1, 9.9], [4.7, 5.3]])
]


@pytest.mark.parametrize("operand", TENSORS)
def test_op_floor(operand, device_id, precision):
    operand = AA(operand)
    expected = np.floor(operand)

    expected_forward = [expected]
    expected_backward = {
        'arg': [np.zeros_like(expected)],
    }

    from .. import floor
    _test_unary_op(precision, device_id, floor, operand,
                   expected_forward, expected_backward)


@pytest.mark.parametrize("operand", TENSORS)
def test_op_ceil(operand, device_id, precision):
    operand = AA(operand)
    expected = np.ceil(operand)

    expected_forward = [expected]
    expected_backward = {
        'arg': [np.zeros_like(expected)],
    }

    from .. import ceil
    _test_unary_op(precision, device_id, ceil, operand,
                   expected_forward, expected_backward)

# Manually setting the expectation since CNTK's round behaves differently than
# NumPy's round (see operator's docstring).
ROUND_TENSORS = [
    ([0.2, 1.3, 4.0, 5.5, 0.0],
     [0.0, 1.0, 4.0, 6.0, 0.0]),

    ([[0.6, 3.3], [1.9, 5.6]],
     [[1.0, 3.0], [2.0, 6.0]]),

    ([-5.5, -4.2, -3., -0.7, 0],
     [-5.0, -4.0, -3., -1.0, 0]),

    ([[-0.6, -4.3], [1.9, -3.2]],
     [[-1.0, -4.0], [2.0, -3.0]]),

    # CNTK is always rounding up values starting at x.5, while numpy rounds
    # to the nearest even value for half-integers
    # Refer here: https://en.wikipedia.org/wiki/Rounding#Tie-breaking
    # This test shows such values are not equal comparing numpy and CNTK
    ([0.5, 1.5, 2.5, 3.5],
     # NumPy would round to
     #        [0.0, 2.0, 2.0, 4.0]))
     # while CNTK rounds to
     [1.0, 2.0, 3.0, 4.0])
]


@pytest.mark.parametrize("operand,expected", ROUND_TENSORS)
def test_op_round(operand, expected, device_id, precision):
    operand, expected = AA(operand), AA(expected)

    expected_forward = [expected]
    expected_backward = {
        'arg': [np.zeros_like(expected)],
    }

    from .. import round
    _test_unary_op(precision, device_id, round, operand,
                   expected_forward, expected_backward)

def test_input_variable():
    from .. import sequence
    i = C.input_variable(shape=(2,3), name='i')
    assert i.shape == (2,3)
    assert i.name == 'i'
    assert len(i.dynamic_axes)==1

    sequence_i = sequence.input_variable(shape=(3,2), name='sequence_i')
    assert sequence_i.shape == (3,2)
    assert sequence_i.name == 'sequence_i'
    assert len(sequence_i.dynamic_axes)==2


@pytest.mark.parametrize("operand", TENSORS)
def test_zeros_like(operand, device_id, precision):
    operand = AA(operand)
    expected = np.zeros_like(operand)

    expected_forward = [expected]
    expected_backward = {
        'arg': [np.zeros_like(expected)],
    }

    from .. import zeros_like
    _test_unary_op(precision, device_id, zeros_like, operand,
                   expected_forward, expected_backward)

def test_zeros_like_empty_shape(device_id, precision):
    operand = np.array(3)
    expected = np.zeros_like(operand)

    expected_forward = [expected]
    expected_backward = {
        'arg': [np.zeros_like(expected)],
    }

    from .. import zeros_like
    _test_unary_op(precision, device_id, zeros_like, operand,
                   expected_forward, expected_backward)


@pytest.mark.parametrize("operand", TENSORS)
def test_ones_like(operand, device_id, precision):
    operand = AA(operand)
    expected = np.ones_like(operand)

    expected_forward = [expected]
    expected_backward = {
        'arg': [np.zeros_like(expected)],
    }

    from .. import ones_like
    _test_unary_op(precision, device_id, ones_like, operand,
                   expected_forward, expected_backward)

<<<<<<< HEAD

=======
>>>>>>> 215ba28d
Matrices = [
    ([[2.1, 4.7], [2.1, 2.1]], True),
    ([[2.1, 2., 2.], [4.7, 3, 5], [5.1, 2, 5]], True),
    ([[2.1], [4.7], [5.1], [5.8]], True),
    ([[2.1, 4.7], [2.1, 2.1]], False),
    ([[2.1, 2., 2.], [4.7, 3, 5], [5.1, 2, 5]], False),
    ([[2.1], [4.7], [5.1], [5.8]], False),
]

<<<<<<< HEAD

@pytest.mark.parametrize("operand, sparse_output", Matrices)
def test_eye_like(operand, sparse_output, device_id, precision):
    np_eye_like = lambda matrix: np.eye(matrix.shape[0], matrix.shape[1], dtype=np.float32)
    operand = AA(operand).astype(np.float32)
    expected = np_eye_like(operand)
    expected_grad = np.zeros_like(operand).reshape(expected.shape)

    my_eval = (lambda f, arg: f.eval(arg).todense()) if sparse_output else (lambda f, arg: f.eval(arg))

    from .. import eye_like
    #test load and save:
    import tempfile
    import os
    import cntk as C
    x = C.input_variable(operand.shape[1:], dtype=np.float32, needs_gradient=True)
    cntk_eye_like = C.eye_like(x, sparse_output=sparse_output)
    actual = my_eval(cntk_eye_like, {x: operand})
    grad = cntk_eye_like.grad({x: operand})
    np.testing.assert_almost_equal(actual, expected)
    np.testing.assert_almost_equal(grad, expected_grad)
    tempdir = os.path.join(tempfile.gettempdir(), 'eye_like_test')
    cntk_eye_like.save(tempdir)
    cntk_eye_like2 = C.load_model(tempdir)
    np.testing.assert_almost_equal(my_eval(cntk_eye_like2, {cntk_eye_like2.arguments[0]: operand}), expected)
    os.remove(tempdir)

    cntk_eye_like = C.eye_like(C.unpack_batch(x), sparse_output=sparse_output)
    actual = my_eval(cntk_eye_like, {x: operand})
    grad = cntk_eye_like.grad({x: operand})
    np.testing.assert_almost_equal(actual, expected)
    np.testing.assert_almost_equal(grad, expected_grad)
    tempdir = os.path.join(tempfile.gettempdir(), 'eye_like_test2')
    cntk_eye_like.save(tempdir)
    cntk_eye_like2 = C.load_model(tempdir)
    np.testing.assert_almost_equal(my_eval(cntk_eye_like2, {cntk_eye_like2.arguments[0]: operand}), expected)
    os.remove(tempdir)

    cntk_eye_like = C.eye_like(C.transpose(C.unpack_batch(x), (1,0)), sparse_output=sparse_output)
    actual = my_eval(cntk_eye_like, {x: operand})
    grad = cntk_eye_like.grad({x: operand})
    np.testing.assert_almost_equal(actual, expected.transpose())
    np.testing.assert_almost_equal(grad, expected_grad)
    tempdir = os.path.join(tempfile.gettempdir(), 'eye_like_test3')
    cntk_eye_like.save(tempdir)
    cntk_eye_like2 = C.load_model(tempdir)
    np.testing.assert_almost_equal(my_eval(cntk_eye_like2, {cntk_eye_like2.arguments[0]: operand}), expected.transpose())
    os.remove(tempdir)

=======
NO_BACKPROP_TEST_OPERANDS = [
    # (input_data, )
    ([[1]], ),
    ([[1, 2], [4, 5]], ),
    ([[1, 2], [4, 5]], ),
    ([[1, 2], [4, 5]], ),
    ([[[1, 2], [3, 4]], [[5, 6], [7, 8]]], ),
    ([[[1, 2], [3, 4]], [[5, 6], [7, 8]]], ),
]


@pytest.mark.parametrize("input_data", NO_BACKPROP_TEST_OPERANDS)
def test_constant_like_no_backprop(input_data, precision):
    from .. import eye_like, ones_like, zeros_like
    no_backprop_ops = [ones_like, zeros_like]
    dt = PRECISION_TO_TYPE[precision]
    data = AA(input_data, dtype=dt)

    x = C.input_variable(shape=data.shape,
              dtype=sanitize_dtype_cntk(dt),
              needs_gradient=True,
              name='a')
    w = C.parameter(x.shape, init=np.ones(x.shape).astype(dt) * 3.0)
    # create batch
    data.shape = (1,) + data.shape
    expected_x_backward = np.zeros_like(data)
    expected_w_backward = np.zeros_like(w)

    # numpy argmax doesn't support keepdims
    for op in no_backprop_ops:
        #test direct input: no gradients pass through to inputs
        op_func = op(x)
        grad = op_func.grad({x: data}, [x])
        np.testing.assert_almost_equal(grad, expected_x_backward)

        #test inputs through sub-expressions: no gradients pass through to inputs (e.g. x, w) of the subexpressoin (e.g. x * w here)
        op_func = op(x * w)
        grad = op_func.grad({x: data}, [w, x])
        np.testing.assert_almost_equal(grad[x], expected_x_backward)
        np.testing.assert_almost_equal(grad[w], expected_w_backward)

        #testing inputs through shared sub-expressions: no gradients pass through reduce arg ops to inputs (e.g. x, w) of the subexpressoin
        # (e.g. x * w here), therefore the gradients will depend on how the shared expressions participate in other experssions:
        shared_exp = x * w
        op_func = op(shared_exp) + x + w + shared_exp
        ref_op_func = x + w + shared_exp
        grad = op_func.grad({x: data}, [w, x])
        ref_grad = ref_op_func.grad({x: data}, [w, x])
        np.testing.assert_almost_equal(grad[x], ref_grad[x])
        np.testing.assert_almost_equal(grad[w], ref_grad[w])
>>>>>>> 215ba28d
<|MERGE_RESOLUTION|>--- conflicted
+++ resolved
@@ -151,10 +151,6 @@
     _test_unary_op(precision, device_id, ones_like, operand,
                    expected_forward, expected_backward)
 
-<<<<<<< HEAD
-
-=======
->>>>>>> 215ba28d
 Matrices = [
     ([[2.1, 4.7], [2.1, 2.1]], True),
     ([[2.1, 2., 2.], [4.7, 3, 5], [5.1, 2, 5]], True),
@@ -164,7 +160,6 @@
     ([[2.1], [4.7], [5.1], [5.8]], False),
 ]
 
-<<<<<<< HEAD
 
 @pytest.mark.parametrize("operand, sparse_output", Matrices)
 def test_eye_like(operand, sparse_output, device_id, precision):
@@ -214,7 +209,34 @@
     np.testing.assert_almost_equal(my_eval(cntk_eye_like2, {cntk_eye_like2.arguments[0]: operand}), expected.transpose())
     os.remove(tempdir)
 
-=======
+    #test pass through gradients
+    #test direct input: no gradients pass through to inputs
+    data = operand
+    op = lambda x: eye_like(x, sparse_output=False) #sparse are not supported for some of the following basic operations
+    w = C.parameter(x.shape, init=np.ones(x.shape).astype(np.float32) * 3.0)
+    expected_x_backward = np.zeros_like(data)
+    expected_w_backward = np.zeros_like(w)
+    op_func = op(x)
+    grad = op_func.grad({x: data}, [x])
+    np.testing.assert_almost_equal(grad, expected_x_backward)
+
+    # test inputs through sub-expressions: no gradients pass through to inputs (e.g. x, w) of the subexpressoin (e.g. x * w here)
+    op_func = op(x * w)
+    grad = op_func.grad({x: data}, [w, x])
+    np.testing.assert_almost_equal(grad[x], expected_x_backward)
+    np.testing.assert_almost_equal(grad[w], expected_w_backward)
+
+    # testing inputs through shared sub-expressions: no gradients pass through reduce arg ops to inputs (e.g. x, w) of the subexpressoin
+    # (e.g. x * w here), therefore the gradients will depend on how the shared expressions participate in other experssions:
+    shared_exp = x * w
+    op_func = op(shared_exp) + x + w + shared_exp
+    ref_op_func = x + w + shared_exp
+    grad = op_func.grad({x: data}, [w, x])
+    ref_grad = ref_op_func.grad({x: data}, [w, x])
+    np.testing.assert_almost_equal(grad[x], ref_grad[x])
+    np.testing.assert_almost_equal(grad[w], ref_grad[w])
+
+
 NO_BACKPROP_TEST_OPERANDS = [
     # (input_data, )
     ([[1]], ),
@@ -264,5 +286,4 @@
         grad = op_func.grad({x: data}, [w, x])
         ref_grad = ref_op_func.grad({x: data}, [w, x])
         np.testing.assert_almost_equal(grad[x], ref_grad[x])
-        np.testing.assert_almost_equal(grad[w], ref_grad[w])
->>>>>>> 215ba28d
+        np.testing.assert_almost_equal(grad[w], ref_grad[w])