# Copyright (c) Microsoft. All rights reserved.
# Licensed under the MIT license. See LICENSE.md file in the project root
# for full license information.
# ==============================================================================

"""
Unit tests for function extension
"""

from __future__ import division, print_function
import numpy as np
import cntk as C

<<<<<<< HEAD
from cntk import *
from cntk.learners import *
from cntk.ops import *
from cntk.ops.tests.ops_test_utils import cntk_device, mem_used
=======
from cntk.ops.tests.ops_test_utils import cntk_device, mem_used, os_process
>>>>>>> 3e296305
from cntk.ops.functions import UserFunction
from cntk import sigmoid

np.random.seed(0)

input_dim = 2
num_output_classes = 2


def generate_random_data_sample(sample_size, feature_dim, num_classes):
    # Create synthetic data using NumPy.
    Y = np.random.randint(size=(sample_size, 1), low=0, high=num_classes)

    # Make sure that the data is separable
    X = (np.random.randn(sample_size, feature_dim)+3) * (Y+1)
    X = X.astype(np.float32)
    class_ind = [Y == class_number for class_number in range(num_classes)]
    Y = np.asarray(np.hstack(class_ind), dtype=np.float32)
    return X, Y


def linear_layer(input_var, output_dim):
    input_dim = input_var.shape[0]
    times_param = C.parameter(shape=(input_dim, output_dim))
    bias_param = C.parameter(shape=(output_dim))

    t = C.times(input_var, times_param)
    return bias_param + t


def dense_layer(inp, output_dim, nonlinearity):
    r = linear_layer(inp, output_dim)
    r = nonlinearity(r)
    if isinstance(r, UserFunction):
        r = C.user_function(r)
    return r


def fully_connected_classifier_net(inp, num_output_classes, hidden_layer_dim,
                                   num_hidden_layers, nonlinearity):
    h = dense_layer(inp, hidden_layer_dim, nonlinearity)
    for i in range(1, num_hidden_layers):
        h = dense_layer(h, hidden_layer_dim, nonlinearity)
    r = linear_layer(h, num_output_classes)
    return r


def print_training_progress(trainer, mb, frequency):
    training_loss = "NA"
    eval_error = "NA"

    if mb % frequency == 0:
        training_loss = trainer.previous_minibatch_loss_average
        eval_error = trainer.previous_minibatch_evaluation_average

    return mb, training_loss, eval_error


<<<<<<< HEAD
def train(nonlinearity, num_hidden_layers, device_id, 
          minibatch_size=10, num_samples=10000):
=======
def train(nonlinearity, num_hidden_layers, device_id,
          minibatch_size=10, num_samples=1000):
>>>>>>> 3e296305
    from cntk.cntk_py import always_allow_setting_default_device
    always_allow_setting_default_device()
    C.try_set_default_device(cntk_device(device_id))
    np.random.seed(0)

    learning_rate = 0.5
    lr_schedule = C.learning_rate_schedule(learning_rate, C.UnitType.minibatch)

    hidden_layers_dim = 50

    inp = C.input_variable((input_dim), np.float32)
    label = C.input_variable((num_output_classes), np.float32)

    z = fully_connected_classifier_net(inp, num_output_classes, hidden_layers_dim,
                                       num_hidden_layers, nonlinearity)

    loss = C.cross_entropy_with_softmax(z, label)
    eval_error = C.classification_error(z, label)

<<<<<<< HEAD
=======
    learner = C.sgd(z.parameters, lr_schedule)
    trainer = C.Trainer(z, (loss, eval_error), [learner])

>>>>>>> 3e296305
    num_minibatches_to_train = int(num_samples / minibatch_size)

    training_progress_output_freq = 20

    # Preallocate so that we don't measure the memory incrase
    losses = [0]*num_minibatches_to_train
    errors = [0]*num_minibatches_to_train

    mem = [0]*num_minibatches_to_train

    # Accept at most 500K memory increase. This is in line with the non-UDF,
    # pure CNTK usage.
    MEMORY_THRESH = 500 * 1024

<<<<<<< HEAD
    i = 0
    while i < num_minibatches_to_train:
        mem[i] = mem_used()

=======
    for i in range(num_minibatches_to_train):
>>>>>>> 3e296305
        features, labels = generate_random_data_sample(minibatch_size,
                                                       input_dim,
                                                       num_output_classes)

        # Specify the input variables mapping in the model to actual minibatch
        # data for training.
        trainer.train_minibatch({inp: features, label: labels},
                                device=cntk_device(device_id))

        batchsize, loss, error = print_training_progress(trainer, i,
                                                         training_progress_output_freq)

        if not (loss == "NA" or error == "NA"):
<<<<<<< HEAD
            losses[i] = loss
            errors[i] = error

        i += 1

    mem_diff = mem[-1] - mem[10] 
    if mem_diff > MEMORY_THRESH:
        raise ValueError('Memory leak detected with %s: %i' %
                         (nonlinearity, mem_diff))
=======
            losses.append(loss)
            errors.append(error)
>>>>>>> 3e296305

    return losses, errors


def mem_leak_check(nonlinearity, num_hidden_layers, device_id,
                   minibatch_size=1, num_samples=10000):
    from cntk.cntk_py import always_allow_setting_default_device
    always_allow_setting_default_device()
    C.try_set_default_device(cntk_device(device_id))
    np.random.seed(0)

    learning_rate = 0.5
    lr_schedule = C.learning_rate_schedule(learning_rate, C.UnitType.minibatch)

    hidden_layers_dim = 50

    inp = C.input_variable((input_dim), np.float32)
    label = C.input_variable((num_output_classes), np.float32)

    z = fully_connected_classifier_net(inp, num_output_classes, hidden_layers_dim,
                                       num_hidden_layers, nonlinearity)

    loss = C.cross_entropy_with_softmax(z, label)
    eval_error = C.classification_error(z, label)

    learner = C.sgd(z.parameters, lr_schedule)
    trainer = C.Trainer(z, (loss, eval_error), [learner])

    num_minibatches_to_train = int(num_samples / minibatch_size)

    mem = np.zeros(num_minibatches_to_train)

    features, labels = generate_random_data_sample(minibatch_size,
                                                   input_dim,
                                                   num_output_classes)

    # Set a maximum fraction of iterations, in which the memory is allowed to
    # increase. Most likely these will be the first training runs.
    # Long-term this test needs to be run in a separate process over a longer
    # period of time.
    MEM_INCREASE_FRACTION_TOLERANCE = 0.01
    # Set a maximum allowed memory increase. This tolerance should not be
    # exceeded when run as a standalone process (simply run this file with the
    # Python executable).
    MEM_INCREASE_TOLERANCE = 10*1024

    dev = cntk_device(device_id)
    i = 0
    proc = os_process()
    while i < num_minibatches_to_train:
        mem[i] = mem_used(proc)

        # Specify the input variables mapping in the model to actual minibatch
        # data for training.
        trainer.train_minibatch({inp: features, label: labels},
                                device=dev)
        i += 1

    mem_deltas = np.diff(mem)
    iterations_with_mem_increase = (mem_deltas > 0).sum()
    mem_inc_fraction = iterations_with_mem_increase/num_minibatches_to_train
    mem_diff = mem[-1] - mem[10]

    if mem_inc_fraction > MEM_INCREASE_FRACTION_TOLERANCE and \
            mem_diff > MEM_INCREASE_TOLERANCE:
        # For the rough leak estimation we take the memory footprint after the
        # dust of the first train_minibatch runs has settled.
        mem_changes = mem_deltas[mem_deltas != 0]
        raise ValueError('Potential memory leak of ~ %i KB (%i%% of MBs '
                         'increased memory usage) detected with %s:\n%s' %
                         (int(mem_diff/1024), int(mem_inc_fraction*100),
                             nonlinearity, mem_changes))


class MySigmoid(UserFunction):
    def __init__(self, arg, name='MySigmoid'):
        super(MySigmoid, self).__init__([arg], name=name)

    def forward(self, argument, device=None, outputs_to_retain=None):
        sigmoid_x = 1/(1+np.exp(-argument))

        return sigmoid_x, sigmoid_x

    def backward(self, state, root_gradients):
        sigmoid_x = state

        return root_gradients * sigmoid_x * (1 - sigmoid_x)

    def infer_outputs(self):
        return [C.output_variable(self.inputs[0].shape, self.inputs[0].dtype,
            self.inputs[0].dynamic_axes)]


def test_ext_user_sigmoid(device_id):
    exp_losses, exp_errors = train(sigmoid, 4, device_id)
    act_losses, act_errors = train(MySigmoid, 4, device_id)
    assert np.allclose(exp_losses, act_losses)
    assert np.allclose(exp_errors, act_errors)


def measure_runtime(device_id):
    import timeit
    np.random.seed(0)
    for num_hidden_layers in [1, 2, 4, 8, 16]:
        t = timeit.Timer('train(MySigmoid, %i, %s)'%(num_hidden_layers,
            device_id), setup="from __main__ import train, MySigmoid")
        timings_my_sigmoid = t.repeat(number=10)
        np.random.seed(0)
        t = timeit.Timer('train(sigmoid, %i, %s)'%(num_hidden_layers,
            device_id), setup="from __main__ import train, sigmoid")
        timings_sigmoid = t.repeat(number=10)

        print("%i\t%.2f\t%.2f"%(num_hidden_layers, min(timings_my_sigmoid), min(timings_sigmoid)))

if __name__=='__main__':
    print("Measure runtime on CPU")
    measure_runtime(-1)
    print("Measure runtime on GPU")
    measure_runtime(0)

    print("Run memory leakage tests")
    mem_leak_check(sigmoid, 4, device_id)
    mem_leak_check(MySigmoid, 4, device_id)<|MERGE_RESOLUTION|>--- conflicted
+++ resolved
@@ -11,14 +11,7 @@
 import numpy as np
 import cntk as C
 
-<<<<<<< HEAD
-from cntk import *
-from cntk.learners import *
-from cntk.ops import *
-from cntk.ops.tests.ops_test_utils import cntk_device, mem_used
-=======
 from cntk.ops.tests.ops_test_utils import cntk_device, mem_used, os_process
->>>>>>> 3e296305
 from cntk.ops.functions import UserFunction
 from cntk import sigmoid
 
@@ -77,13 +70,8 @@
     return mb, training_loss, eval_error
 
 
-<<<<<<< HEAD
-def train(nonlinearity, num_hidden_layers, device_id, 
-          minibatch_size=10, num_samples=10000):
-=======
 def train(nonlinearity, num_hidden_layers, device_id,
           minibatch_size=10, num_samples=1000):
->>>>>>> 3e296305
     from cntk.cntk_py import always_allow_setting_default_device
     always_allow_setting_default_device()
     C.try_set_default_device(cntk_device(device_id))
@@ -103,12 +91,9 @@
     loss = C.cross_entropy_with_softmax(z, label)
     eval_error = C.classification_error(z, label)
 
-<<<<<<< HEAD
-=======
     learner = C.sgd(z.parameters, lr_schedule)
     trainer = C.Trainer(z, (loss, eval_error), [learner])
 
->>>>>>> 3e296305
     num_minibatches_to_train = int(num_samples / minibatch_size)
 
     training_progress_output_freq = 20
@@ -123,14 +108,7 @@
     # pure CNTK usage.
     MEMORY_THRESH = 500 * 1024
 
-<<<<<<< HEAD
-    i = 0
-    while i < num_minibatches_to_train:
-        mem[i] = mem_used()
-
-=======
     for i in range(num_minibatches_to_train):
->>>>>>> 3e296305
         features, labels = generate_random_data_sample(minibatch_size,
                                                        input_dim,
                                                        num_output_classes)
@@ -144,20 +122,8 @@
                                                          training_progress_output_freq)
 
         if not (loss == "NA" or error == "NA"):
-<<<<<<< HEAD
-            losses[i] = loss
-            errors[i] = error
-
-        i += 1
-
-    mem_diff = mem[-1] - mem[10] 
-    if mem_diff > MEMORY_THRESH:
-        raise ValueError('Memory leak detected with %s: %i' %
-                         (nonlinearity, mem_diff))
-=======
             losses.append(loss)
             errors.append(error)
->>>>>>> 3e296305
 
     return losses, errors
 
