#ifndef HALIDE__halide_convolve_h
#define HALIDE__halide_convolve_h
#include <stdint.h>

// Forward declarations of the types used in the interface
// to the Halide pipeline.
//
// Definitions for these structs are below.

// Halide's representation of a multi-dimensional array.
// Halide::Runtime::Buffer is a more user-friendly wrapper
// around this. Its declaration is in HalideBuffer.h
struct halide_buffer_t;

// Metadata describing the arguments to the generated function.
// Used to construct calls to the _argv version of the function.
struct halide_filter_metadata_t;

// The legacy buffer type. Do not use in new code.
struct buffer_t;

#ifndef HALIDE_FUNCTION_ATTRS
#define HALIDE_FUNCTION_ATTRS
#endif
#ifdef __cplusplus
extern "C" {
#endif

int halide_convolve(struct halide_buffer_t *_weights_buffer, struct halide_buffer_t *_input_buffer, int32_t _size, int32_t _stride, bool _pad, int32_t _outx, int32_t _outy, struct halide_buffer_t *_output_buffer) HALIDE_FUNCTION_ATTRS;
int halide_convolve_argv(void **args) HALIDE_FUNCTION_ATTRS;
const struct halide_filter_metadata_t *halide_convolve_metadata() HALIDE_FUNCTION_ATTRS;

int halide_convolve_old_buffer_t(struct buffer_t *_weights, struct buffer_t *_input, int32_t _size, int32_t _stride, bool _pad, int32_t _outx, int32_t _outy, struct buffer_t *_output) HALIDE_FUNCTION_ATTRS;

#ifdef __cplusplus
}  // extern "C"
#endif

// The generated object file that goes with this header
// includes a full copy of the Halide runtime so that it
// can be used standalone. Declarations for the functions
// in the Halide runtime are below.
//
// The runtime is defined using weak linkage, so it is legal
// to link multiple Halide-generated object files together,
// or to clobber any of these functions with your own
// definition.
//
// To generate an object file without a full copy of the
// runtime, use the -no_runtime target flag. To generate a
// standalone Halide runtime to use with such object files
// use the -r flag with any Halide generator binary, e.g.:
// $ ./my_generator -r halide_runtime -o . target=host

#ifndef HALIDE_HALIDERUNTIME_H
#define HALIDE_HALIDERUNTIME_H

#ifndef COMPILING_HALIDE_RUNTIME
#include <stddef.h>
#include <stdint.h>
#include <stdbool.h>
#else
#include "runtime_internal.h"
#endif

#ifdef __cplusplus
// Forward declare type to allow naming typed handles.
// See Type.h for documentation.
template<typename T> struct halide_handle_traits;
#endif

#ifdef __cplusplus
extern "C" {
#endif

// Note that you should not use "inline" along with HALIDE_ALWAYS_INLINE;
// it is not necessary, and may produce warnings for some build configurations.
#ifdef _MSC_VER
#define HALIDE_ALWAYS_INLINE __forceinline
#else
#define HALIDE_ALWAYS_INLINE __attribute__((always_inline)) inline
#endif

/** \file
 *
 * This file declares the routines used by Halide internally in its
 * runtime. On platforms that support weak linking, these can be
 * replaced with user-defined versions by defining an extern "C"
 * function with the same name and signature.
 *
 * When doing Just In Time (JIT) compilation methods on the Func being
 * compiled must be called instead. The corresponding methods are
 * documented below.
 *
 * All of these functions take a "void *user_context" parameter as their
 * first argument; if the Halide kernel that calls back to any of these
 * functions has been compiled with the UserContext feature set on its Target,
 * then the value of that pointer passed from the code that calls the
 * Halide kernel is piped through to the function.
 *
 * Some of these are also useful to call when using the default
 * implementation. E.g. halide_shutdown_thread_pool.
 *
 * Note that even on platforms with weak linking, some linker setups
 * may not respect the override you provide. E.g. if the override is
 * in a shared library and the halide object files are linked directly
 * into the output, the builtin versions of the runtime functions will
 * be called. See your linker documentation for more details. On
 * Linux, LD_DYNAMIC_WEAK=1 may help.
 *
 */

// Forward-declare to suppress warnings if compiling as C.
struct halide_buffer_t;
struct buffer_t;

/** Print a message to stderr. Main use is to support tracing
 * functionality, print, and print_when calls. Also called by the default
 * halide_error.  This function can be replaced in JITed code by using
 * halide_custom_print and providing an implementation of halide_print
 * in AOT code. See Func::set_custom_print.
 */
// @{
extern void halide_print(void *user_context, const char *);
extern void halide_default_print(void *user_context, const char *);
typedef void (*halide_print_t)(void *, const char *);
extern halide_print_t halide_set_custom_print(halide_print_t print);
// @}

/** Halide calls this function on runtime errors (for example bounds
 * checking failures). This function can be replaced in JITed code by
 * using Func::set_error_handler, or in AOT code by calling
 * halide_set_error_handler. In AOT code on platforms that support
 * weak linking (i.e. not Windows), you can also override it by simply
 * defining your own halide_error.
 */
// @{
extern void halide_error(void *user_context, const char *);
extern void halide_default_error(void *user_context, const char *);
typedef void (*halide_error_handler_t)(void *, const char *);
extern halide_error_handler_t halide_set_error_handler(halide_error_handler_t handler);
// @}

/** Cross-platform mutex. These are allocated statically inside the
 * runtime, hence the fixed size. They must be initialized with
 * zero. The first time halide_mutex_lock is called, the lock must be
 * initialized in a thread safe manner. This incurs a small overhead
 * for a once mechanism, but makes the lock reliably easy to setup and
 * use without depending on e.g. C++ constructor logic.
 */
struct halide_mutex {
    uint64_t _private[8];
};

/** A basic set of mutex and condition variable functions, which call
 * platform specific code for mutual exclusion. Equivalent to posix
 * calls. Mutexes should initially be set to zero'd memory. Any
 * resources required are created on first lock. Calling destroy
 * re-zeros the memory.
 */
//@{
extern void halide_mutex_lock(struct halide_mutex *mutex);
extern void halide_mutex_unlock(struct halide_mutex *mutex);
extern void halide_mutex_destroy(struct halide_mutex *mutex);
//@}

/** Define halide_do_par_for to replace the default thread pool
 * implementation. halide_shutdown_thread_pool can also be called to
 * release resources used by the default thread pool on platforms
 * where it makes sense. (E.g. On Mac OS, Grand Central Dispatch is
 * used so %Halide does not own the threads backing the pool and they
 * cannot be released.)  See Func::set_custom_do_task and
 * Func::set_custom_do_par_for. Should return zero if all the jobs
 * return zero, or an arbitrarily chosen return value from one of the
 * jobs otherwise.
 */
//@{
typedef int (*halide_task_t)(void *user_context, int task_number, uint8_t *closure);
extern int halide_do_par_for(void *user_context,
                             halide_task_t task,
                             int min, int size, uint8_t *closure);
extern void halide_shutdown_thread_pool();
//@}

/** Set a custom method for performing a parallel for loop. Returns
 * the old do_par_for handler. */
typedef int (*halide_do_par_for_t)(void *, halide_task_t, int, int, uint8_t*);
extern halide_do_par_for_t halide_set_custom_do_par_for(halide_do_par_for_t do_par_for);

/** If you use the default do_par_for, you can still set a custom
 * handler to perform each individual task. Returns the old handler. */
//@{
typedef int (*halide_do_task_t)(void *, halide_task_t, int, uint8_t *);
extern halide_do_task_t halide_set_custom_do_task(halide_do_task_t do_task);
extern int halide_do_task(void *user_context, halide_task_t f, int idx,
                          uint8_t *closure);
//@}

/** The default versions of do_task and do_par_for. Can be convenient
 * to call from overrides in certain circumstances. */
// @{
extern int halide_default_do_par_for(void *user_context,
                                     halide_task_t task,
                                     int min, int size, uint8_t *closure);
extern int halide_default_do_task(void *user_context, halide_task_t f, int idx,
                                  uint8_t *closure);
// @}

struct halide_thread;

/** Spawn a thread. Returns a handle to the thread for the purposes of
 * joining it. The thread must be joined in order to clean up any
 * resources associated with it. */
extern struct halide_thread *halide_spawn_thread(void (*f)(void *), void *closure);

/** Join a thread. */
extern void halide_join_thread(struct halide_thread *);

/** Set the number of threads used by Halide's thread pool. Returns
 * the old number.
 *
 * n < 0  : error condition
 * n == 0 : use a reasonable system default (typically, number of cpus online).
 * n == 1 : use exactly one thread; this will always enforce serial execution
 * n > 1  : use a pool of exactly n threads.
 *
 * Note that the default iOS and OSX behavior will treat n > 1 like n == 0;
 * that is, any positive value other than 1 will use a system-determined number
 * of threads.
 *
 * (Note that this is only guaranteed when using the default implementations
 * of halide_do_par_for(); custom implementations may completely ignore values
 * passed to halide_set_num_threads().)
 */
extern int halide_set_num_threads(int n);

/** Halide calls these functions to allocate and free memory. To
 * replace in AOT code, use the halide_set_custom_malloc and
 * halide_set_custom_free, or (on platforms that support weak
 * linking), simply define these functions yourself. In JIT-compiled
 * code use Func::set_custom_allocator.
 *
 * If you override them, and find yourself wanting to call the default
 * implementation from within your override, use
 * halide_default_malloc/free.
 *
 * Note that halide_malloc must return a pointer aligned to the
 * maximum meaningful alignment for the platform for the purpose of
 * vector loads and stores. The default implementation uses 32-byte
 * alignment, which is safe for arm and x86. Additionally, it must be
 * safe to read at least 8 bytes before the start and beyond the
 * end.
 */
//@{
extern void *halide_malloc(void *user_context, size_t x);
extern void halide_free(void *user_context, void *ptr);
extern void *halide_default_malloc(void *user_context, size_t x);
extern void halide_default_free(void *user_context, void *ptr);
typedef void *(*halide_malloc_t)(void *, size_t);
typedef void (*halide_free_t)(void *, void *);
extern halide_malloc_t halide_set_custom_malloc(halide_malloc_t user_malloc);
extern halide_free_t halide_set_custom_free(halide_free_t user_free);
//@}

/** Halide calls these functions to interact with the underlying
 * system runtime functions. To replace in AOT code on platforms that
 * support weak linking, define these functions yourself, or use
 * the halide_set_custom_load_library() and halide_set_custom_get_library_symbol()
 * functions. In JIT-compiled code, use JITSharedRuntime::set_default_handlers().
 *
 * halide_load_library and halide_get_library_symbol are equivalent to
 * dlopen and dlsym. halide_get_symbol(sym) is equivalent to
 * dlsym(RTLD_DEFAULT, sym).
 */
//@{
extern void *halide_get_symbol(const char *name);
extern void *halide_load_library(const char *name);
extern void *halide_get_library_symbol(void *lib, const char *name);
extern void *halide_default_get_symbol(const char *name);
extern void *halide_default_load_library(const char *name);
extern void *halide_default_get_library_symbol(void *lib, const char *name);
typedef void *(*halide_get_symbol_t)(const char *name);
typedef void *(*halide_load_library_t)(const char *name);
typedef void *(*halide_get_library_symbol_t)(void *lib, const char *name);
extern halide_get_symbol_t halide_set_custom_get_symbol(halide_get_symbol_t user_get_symbol);
extern halide_load_library_t halide_set_custom_load_library(halide_load_library_t user_load_library);
extern halide_get_library_symbol_t halide_set_custom_get_library_symbol(halide_get_library_symbol_t user_get_library_symbol);
//@}

/** Called when debug_to_file is used inside %Halide code.  See
 * Func::debug_to_file for how this is called
 *
 * Cannot be replaced in JITted code at present.
 */
extern int32_t halide_debug_to_file(void *user_context, const char *filename,
                                    int32_t type_code,
                                    struct halide_buffer_t *buf);

/** Types in the halide type system. They can be ints, unsigned ints,
 * or floats (of various bit-widths), or a handle (which is always 64-bits).
 * Note that the int/uint/float values do not imply a specific bit width
 * (the bit width is expected to be encoded in a separate value).
 */
typedef enum halide_type_code_t
#if __cplusplus >= 201103L
: uint8_t
#endif
{
    halide_type_int = 0,   //!< signed integers
    halide_type_uint = 1,  //!< unsigned integers
    halide_type_float = 2, //!< floating point numbers
    halide_type_handle = 3 //!< opaque pointer type (void *)
} halide_type_code_t;

// Note that while __attribute__ can go before or after the declaration,
// __declspec apparently is only allowed before.
#ifndef HALIDE_ATTRIBUTE_ALIGN
    #ifdef _MSC_VER
        #define HALIDE_ATTRIBUTE_ALIGN(x) __declspec(align(x))
    #else
        #define HALIDE_ATTRIBUTE_ALIGN(x) __attribute__((aligned(x)))
    #endif
#endif

/** A runtime tag for a type in the halide type system. Can be ints,
 * unsigned ints, or floats of various bit-widths (the 'bits'
 * field). Can also be vectors of the same (by setting the 'lanes'
 * field to something larger than one). This struct should be
 * exactly 32-bits in size. */
struct halide_type_t {
    /** The basic type code: signed integer, unsigned integer, or floating point. */
#if __cplusplus >= 201103L
    HALIDE_ATTRIBUTE_ALIGN(1) halide_type_code_t code; // halide_type_code_t
#else
    HALIDE_ATTRIBUTE_ALIGN(1) uint8_t code; // halide_type_code_t
#endif

    /** The number of bits of precision of a single scalar value of this type. */
    HALIDE_ATTRIBUTE_ALIGN(1) uint8_t bits;

    /** How many elements in a vector. This is 1 for scalar types. */
    HALIDE_ATTRIBUTE_ALIGN(2) uint16_t lanes;

#ifdef __cplusplus
    /** Construct a runtime representation of a Halide type from:
     * code: The fundamental type from an enum.
     * bits: The bit size of one element.
     * lanes: The number of vector elements in the type. */
    HALIDE_ALWAYS_INLINE halide_type_t(halide_type_code_t code, uint8_t bits, uint16_t lanes = 1)
<<<<<<< HEAD
        : code((uint8_t)code), bits(bits), lanes(lanes) {
=======
#if __cplusplus >= 201103L
        : code(code), bits(bits), lanes(lanes) {
#else
        : code((uint8_t)code), bits(bits), lanes(lanes) {
#endif
>>>>>>> a17a59e2
    }

    /** Default constructor is required e.g. to declare halide_trace_event
     * instances. */
    HALIDE_ALWAYS_INLINE halide_type_t() : code((halide_type_code_t)0), bits(0), lanes(0) {}

    /** Compare two types for equality. */
    HALIDE_ALWAYS_INLINE bool operator==(const halide_type_t &other) const {
        return (code == other.code &&
                bits == other.bits &&
                lanes == other.lanes);
    }

    HALIDE_ALWAYS_INLINE bool operator!=(const halide_type_t &other) const {
        return !(*this == other);
    }

    /** Size in bytes for a single element, even if width is not 1, of this type. */
    HALIDE_ALWAYS_INLINE int bytes() const { return (bits + 7) / 8; }
#endif
};

enum halide_trace_event_code_t {halide_trace_load = 0,
                                halide_trace_store = 1,
                                halide_trace_begin_realization = 2,
                                halide_trace_end_realization = 3,
                                halide_trace_produce = 4,
                                halide_trace_end_produce = 5,
                                halide_trace_consume = 6,
                                halide_trace_end_consume = 7,
                                halide_trace_begin_pipeline = 8,
                                halide_trace_end_pipeline = 9};

struct halide_trace_event_t {
    /** The name of the Func or Pipeline that this event refers to */
    const char *func;

    /** If the event type is a load or a store, this points to the
     * value being loaded or stored. Use the type field to safely cast
     * this to a concrete pointer type and retrieve it. For other
     * events this is null. */
    void *value;

    /** For loads and stores, an array which contains the location
     * being accessed. For vector loads or stores it is an array of
     * vectors of coordinates (the vector dimension is innermost).
     *
     * For realization or production-related events, this will contain
     * the mins and extents of the region being accessed, in the order
     * min0, extent0, min1, extent1, ...
     *
     * For pipeline-related events, this will be null.
     */
    int32_t *coordinates;

    /** If the event type is a load or a store, this is the type of
     * the data. Otherwise, the value is meaningless. */
    struct halide_type_t type;

    /** The type of event */
    enum halide_trace_event_code_t event;

    /* The ID of the parent event (see below for an explanation of
     * event ancestry). */
    int32_t parent_id;

    /** If this was a load or store of a Tuple-valued Func, this is
     * which tuple element was accessed. */
    int32_t value_index;

    /** The length of the coordinates array */
    int32_t dimensions;

#ifdef __cplusplus
    // If we don't explicitly mark the default ctor as inline,
    // certain build configurations can fail (notably iOS)
    HALIDE_ALWAYS_INLINE halide_trace_event_t() {}
#endif
};

/** Called when Funcs are marked as trace_load, trace_store, or
 * trace_realization. See Func::set_custom_trace. The default
 * implementation either prints events via halide_print, or if
 * HL_TRACE_FILE is defined, dumps the trace to that file in a
 * sequence of trace packets. The header for a trace packet is defined
 * below. If the trace is going to be large, you may want to make the
 * file a named pipe, and then read from that pipe into gzip.
 *
 * halide_trace returns a unique ID which will be passed to future
 * events that "belong" to the earlier event as the parent id. The
 * ownership hierarchy looks like:
 *
 * begin_pipeline
 * +--begin_realization
 * |  +--produce
 * |  |  +--load/store
 * |  |  +--end_produce
 * |  +--consume
 * |  |  +--load
 * |  |  +--end_consume
 * |  +--end_realization
 * +--end_pipeline
 *
 * Threading means that ownership cannot be inferred from the ordering
 * of events. There can be many active realizations of a given
 * function, or many active productions for a single
 * realization. Within a single production, the ordering of events is
 * meaningful.
 */
// @}
extern int32_t halide_trace(void *user_context, const struct halide_trace_event_t *event);
extern int32_t halide_default_trace(void *user_context, const struct halide_trace_event_t *event);
typedef int32_t (*halide_trace_t)(void *user_context, const struct halide_trace_event_t *);
extern halide_trace_t halide_set_custom_trace(halide_trace_t trace);
// @}

/** The header of a packet in a binary trace. All fields are 32-bit. */
struct halide_trace_packet_t {
    /** The total size of this packet in bytes. Always a multiple of
     * four. Equivalently, the number of bytes until the next
     * packet. */
    uint32_t size;

    /** The id of this packet (for the purpose of parent_id). */
    int32_t id;

    /** The remaining fields are equivalent to those in halide_trace_event_t */
    // @{
    struct halide_type_t type;
    enum halide_trace_event_code_t event;
    int32_t parent_id;
    int32_t value_index;
    int32_t dimensions;
    // @}

    #ifdef __cplusplus
    // If we don't explicitly mark the default ctor as inline,
    // certain build configurations can fail (notably iOS)
    HALIDE_ALWAYS_INLINE halide_trace_packet_t() {}

    /** Get the coordinates array, assuming this packet is laid out in
     * memory as it was written. The coordinates array comes
     * immediately after the packet header. */
    HALIDE_ALWAYS_INLINE const int *coordinates() const {
        return (const int *)(this + 1);
    }

    /** Get the value, assuming this packet is laid out in memory as
     * it was written. The packet comes immediately after the coordinates
     * array. */
    HALIDE_ALWAYS_INLINE const void *value() const {
        return (const void *)(coordinates() + dimensions);
    }

    /** Get the func name, assuming this packet is laid out in memory
     * as it was written. It comes after the value. */
    HALIDE_ALWAYS_INLINE const char *func() const {
        return (const char *)value() + type.lanes * type.bytes();
    }
    #endif
};



/** Set the file descriptor that Halide should write binary trace
 * events to. If called with 0 as the argument, Halide outputs trace
 * information to stdout in a human-readable format. If never called,
 * Halide checks the for existence of an environment variable called
 * HL_TRACE_FILE and opens that file. If HL_TRACE_FILE is not defined,
 * it outputs trace information to stdout in a human-readable
 * format. */
extern void halide_set_trace_file(int fd);

/** Halide calls this to retrieve the file descriptor to write binary
 * trace events to. The default implementation returns the value set
 * by halide_set_trace_file. Implement it yourself if you wish to use
 * a custom file descriptor per user_context. Return zero from your
 * implementation to tell Halide to print human-readable trace
 * information to stdout. */
extern int halide_get_trace_file(void *user_context);

/** If tracing is writing to a file. This call closes that file
 * (flushing the trace). Returns zero on success. */
extern int halide_shutdown_trace();

/** All Halide GPU or device backend implementations much provide an interface
 * to be used with halide_device_malloc, etc.
 */
struct halide_device_interface_t;

/** Release all data associated with the current GPU backend, in particular
 * all resources (memory, texture, context handles) allocated by Halide. Must
 * be called explicitly when using AOT compilation. */
extern void halide_device_release(void *user_context, const struct halide_device_interface_t *device_interface);

/** Copy image data from device memory to host memory. This must be called
 * explicitly to copy back the results of a GPU-based filter. */
extern int halide_copy_to_host(void *user_context, struct halide_buffer_t *buf);

/** Copy image data from host memory to device memory. This should not
 * be called directly; Halide handles copying to the device
 * automatically.  If interface is NULL and the bug has a non-zero dev
 * field, the device associated with the dev handle will be
 * used. Otherwise if the dev field is 0 and interface is NULL, an
 * error is returned. */
extern int halide_copy_to_device(void *user_context, struct halide_buffer_t *buf,
                                 const struct halide_device_interface_t *device_interface);

/** Wait for current GPU operations to complete. Calling this explicitly
 * should rarely be necessary, except maybe for profiling. */
extern int halide_device_sync(void *user_context, struct halide_buffer_t *buf);

/** Allocate device memory to back a halide_buffer_t. */
extern int halide_device_malloc(void *user_context, struct halide_buffer_t *buf,
                                const struct halide_device_interface_t *device_interface);

/** Free device memory. */
extern int halide_device_free(void *user_context, struct halide_buffer_t *buf);

/** Get a pointer to halide_device_free if a Halide runtime has been
 * linked in. Returns null if it has not. This requires a different
 * mechanism on different platforms. */
typedef int (*halide_device_free_t)(void *, struct halide_buffer_t *);
#ifdef _MSC_VER
extern const __declspec(selectany) void *halide_dummy_device_free = NULL;
extern int halide_weak_device_free(void *user_context, struct halide_buffer_t *buf);
// The following pragma tells the windows linker to make
// halide_device_free_weak the same symbol as halide_dummy_device_free
// if it can't resolve halide_weak_device_free normally
#ifdef _WIN64
#pragma comment(linker, "/alternatename:halide_weak_device_free=halide_dummy_device_free")
#else
#pragma comment(linker, "/alternatename:_halide_weak_device_free=_halide_dummy_device_free")
#endif
inline halide_device_free_t halide_get_device_free_fn() {
    if ((const void **)(&halide_weak_device_free) == &halide_dummy_device_free) {
        return NULL;
    } else {
        return &halide_weak_device_free;
    }
};
#elif __MINGW32__
inline halide_device_free_t halide_get_device_free_fn() {
    // There is no workable mechanism for doing this that we know of on mingw.
    return &halide_device_free;
}
#else
extern __attribute__((weak)) int halide_weak_device_free(void *user_context, struct halide_buffer_t *buf);
inline halide_device_free_t halide_get_device_free_fn() {
    return &halide_weak_device_free;
}
#endif


/** Versions of the above functions that accept legacy buffer_t structs. */
// @{
extern int halide_copy_to_host_legacy(void *user_context, struct buffer_t *buf);
extern int halide_copy_to_device_legacy(void *user_context, struct buffer_t *buf,
                                 const struct halide_device_interface_t *device_interface);
extern int halide_device_sync_legacy(void *user_context, struct buffer_t *buf);
extern int halide_device_malloc_legacy(void *user_context, struct buffer_t *buf,
                                const struct halide_device_interface_t *device_interface);
extern int halide_device_free_legacy(void *user_context, struct buffer_t *buf);
// @}

/** Selects which gpu device to use. 0 is usually the display
 * device. If never called, Halide uses the environment variable
 * HL_GPU_DEVICE. If that variable is unset, Halide uses the last
 * device. Set this to -1 to use the last device. */
extern void halide_set_gpu_device(int n);

/** Halide calls this to get the desired halide gpu device
 * setting. Implement this yourself to use a different gpu device per
 * user_context. The default implementation returns the value set by
 * halide_set_gpu_device, or the environment variable
 * HL_GPU_DEVICE. */
extern int halide_get_gpu_device(void *user_context);

/** Set the soft maximum amount of memory, in bytes, that the LRU
 *  cache will use to memoize Func results.  This is not a strict
 *  maximum in that concurrency and simultaneous use of memoized
 *  reults larger than the cache size can both cause it to
 *  temporariliy be larger than the size specified here.
 */
extern void halide_memoization_cache_set_size(int64_t size);

/** Given a cache key for a memoized result, currently constructed
 *  from the Func name and top-level Func name plus the arguments of
 *  the computation, determine if the result is in the cache and
 *  return it if so. (The internals of the cache key should be
 *  considered opaque by this function.) If this routine returns true,
 *  it is a cache miss. Otherwise, it will return false and the
 *  buffers passed in will be filled, via copying, with memoized
 *  data. The last argument is a list if halide_buffer_t pointers which
 *  represents the outputs of the memoized Func. If the Func does not
 *  return a Tuple, there will only be one halide_buffer_t in the list. The
 *  tuple_count parameters determines the length of the list.
 *
 * The return values are:
 * -1: Signals an error.
 *  0: Success and cache hit.
 *  1: Success and cache miss.
 */
extern int halide_memoization_cache_lookup(void *user_context, const uint8_t *cache_key, int32_t size,
                                           struct halide_buffer_t *realized_bounds,
                                           int32_t tuple_count, struct halide_buffer_t **tuple_buffers);

/** Given a cache key for a memoized result, currently constructed
 *  from the Func name and top-level Func name plus the arguments of
 *  the computation, store the result in the cache for futre access by
 *  halide_memoization_cache_lookup. (The internals of the cache key
 *  should be considered opaque by this function.) Data is copied out
 *  from the inputs and inputs are unmodified. The last argument is a
 *  list if halide_buffer_t pointers which represents the outputs of the
 *  memoized Func. If the Func does not return a Tuple, there will
 *  only be one halide_buffer_t in the list. The tuple_count parameters
 *  determines the length of the list.
 *
 * If there is a memory allocation failure, the store does not store
 * the data into the cache.
 */
extern int halide_memoization_cache_store(void *user_context, const uint8_t *cache_key, int32_t size,
                                          struct halide_buffer_t *realized_bounds,
                                          int32_t tuple_count,
                                          struct halide_buffer_t **tuple_buffers);

/** If halide_memoization_cache_lookup succeeds,
 * halide_memoization_cache_release must be called to signal the
 * storage is no longer being used by the caller. It will be passed
 * the host pointer of one the buffers returned by
 * halide_memoization_cache_lookup. That is
 * halide_memoization_cache_release will be called multiple times for
 * the case where halide_memoization_cache_lookup is handling multiple
 * buffers.  (This corresponds to memoizing a Tuple in Halide.) Note
 * that the host pointer must be sufficient to get to all information
 * the relase operation needs. The default Halide cache impleemntation
 * accomplishes this by storing extra data before the start of the user
 * modifiable host storage.
 *
 * This call is like free and does not have a failure return.
  */
extern void halide_memoization_cache_release(void *user_context, void *host);

/** Free all memory and resources associated with the memoization cache.
 * Must be called at a time when no other threads are accessing the cache.
 */
extern void halide_memoization_cache_cleanup();

/** Create a unique file with a name of the form prefixXXXXXsuffix in an arbitrary
 * (but writable) directory; this is typically $TMP or /tmp, but the specific
 * location is not guaranteed. (Note that the exact form of the file name
 * may vary; in particular, the suffix may be ignored on non-Posix systems.)
 * The file is created (but not opened), thus this can be called from
 * different threads (or processes, e.g. when building with parallel make)
 * without risking collision. Note that the caller is always responsible
 * for deleting this file. Returns nonzero value if an error occurs.
 */
extern int halide_create_temp_file(void *user_context,
  const char *prefix, const char *suffix,
  char *path_buf, size_t path_buf_size);

/** Annotate that a given range of memory has been initialized;
 * only used when Target::MSAN is enabled.
 *
 * The default implementation uses the LLVM-provided AnnotateMemoryIsInitialized() function.
 */
extern void halide_msan_annotate_memory_is_initialized(void *user_context, const void *ptr, uint64_t len);

/** Mark the data pointed to by the buffer_t as initialized (but *not* the buffer_t itself),
 * using halide_msan_annotate_memory_is_initialized() for marking.
 *
 * The default implementation takes pains to only mark the active memory ranges
 * (skipping padding), and sorting into ranges to always mark the smallest number of
 * ranges, in monotonically increasing memory order.
 *
 * Most client code should never need to replace the default implementation.
 */
extern void halide_msan_annotate_buffer_is_initialized(void *user_context, struct halide_buffer_t *buffer);
extern void halide_msan_annotate_buffer_is_initialized_as_destructor(void *user_context, void *buffer);

/** The error codes that may be returned by a Halide pipeline. */
enum halide_error_code_t {
    /** There was no error. This is the value returned by Halide on success. */
    halide_error_code_success = 0,

    /** An uncategorized error occurred. Refer to the string passed to halide_error. */
    halide_error_code_generic_error = -1,

    /** A Func was given an explicit bound via Func::bound, but this
     * was not large enough to encompass the region that is used of
     * the Func by the rest of the pipeline. */
    halide_error_code_explicit_bounds_too_small = -2,

    /** The elem_size field of a halide_buffer_t does not match the size in
     * bytes of the type of that ImageParam. Probable type mismatch. */
    halide_error_code_bad_type = -3,

    /** A pipeline would access memory outside of the halide_buffer_t passed
     * in. */
    halide_error_code_access_out_of_bounds = -4,

    /** A halide_buffer_t was given that spans more than 2GB of memory. */
    halide_error_code_buffer_allocation_too_large = -5,

    /** A halide_buffer_t was given with extents that multiply to a number
     * greater than 2^31-1 */
    halide_error_code_buffer_extents_too_large = -6,

    /** Applying explicit constraints on the size of an input or
     * output buffer shrank the size of that buffer below what will be
     * accessed by the pipeline. */
    halide_error_code_constraints_make_required_region_smaller = -7,

    /** A constraint on a size or stride of an input or output buffer
     * was not met by the halide_buffer_t passed in. */
    halide_error_code_constraint_violated = -8,

    /** A scalar parameter passed in was smaller than its minimum
     * declared value. */
    halide_error_code_param_too_small = -9,

    /** A scalar parameter passed in was greater than its minimum
     * declared value. */
    halide_error_code_param_too_large = -10,

    /** A call to halide_malloc returned NULL. */
    halide_error_code_out_of_memory = -11,

    /** A halide_buffer_t pointer passed in was NULL. */
    halide_error_code_buffer_argument_is_null = -12,

    /** debug_to_file failed to open or write to the specified
     * file. */
    halide_error_code_debug_to_file_failed = -13,

    /** The Halide runtime encountered an error while trying to copy
     * from device to host. Turn on -debug in your target string to
     * see more details. */
    halide_error_code_copy_to_host_failed = -14,

    /** The Halide runtime encountered an error while trying to copy
     * from host to device. Turn on -debug in your target string to
     * see more details. */
    halide_error_code_copy_to_device_failed = -15,

    /** The Halide runtime encountered an error while trying to
     * allocate memory on device. Turn on -debug in your target string
     * to see more details. */
    halide_error_code_device_malloc_failed = -16,

    /** The Halide runtime encountered an error while trying to
     * synchronize with a device. Turn on -debug in your target string
     * to see more details. */
    halide_error_code_device_sync_failed = -17,

    /** The Halide runtime encountered an error while trying to free a
     * device allocation. Turn on -debug in your target string to see
     * more details. */
    halide_error_code_device_free_failed = -18,

    /** A device operation was attempted on a buffer with no device
     * interface. */
    halide_error_code_no_device_interface = -19,

    /** An error occurred when attempting to initialize the Matlab
     * runtime. */
    halide_error_code_matlab_init_failed = -20,

    /** The type of an mxArray did not match the expected type. */
    halide_error_code_matlab_bad_param_type = -21,

    /** There is a bug in the Halide compiler. */
    halide_error_code_internal_error = -22,

    /** The Halide runtime encountered an error while trying to launch
     * a GPU kernel. Turn on -debug in your target string to see more
     * details. */
    halide_error_code_device_run_failed = -23,

    /** The Halide runtime encountered a host pointer that violated
     * the alignment set for it by way of a call to
     * set_host_alignment */
    halide_error_code_unaligned_host_ptr = -24,

    /** A fold_storage directive was used on a dimension that is not
     * accessed in a monotonically increasing or decreasing fashion. */
    halide_error_code_bad_fold = -25,

    /** A fold_storage directive was used with a fold factor that was
     * too small to store all the values of a producer needed by the
     * consumer. */
    halide_error_code_fold_factor_too_small = -26,

    /** User-specified require() expression was not satisfied. */
    halide_error_code_requirement_failed = -27,

    /** At least one of the buffer's extents are negative. */
    halide_error_code_buffer_extents_negative = -28,

    /** A compiled pipeline was passed the old deprecated buffer_t
     * struct, and it could not be upgraded to a halide_buffer_t. */
    halide_error_code_failed_to_upgrade_buffer_t = -29,

    /** A compiled pipeline was passed the old deprecated buffer_t
     * struct in bounds inference mode, but the returned information
     * can't be expressed in the old buffer_t. */
    halide_error_code_failed_to_downgrade_buffer_t = -30,

    /** A specialize_fail() schedule branch was selected at runtime. */
    halide_error_code_specialize_fail = -31,

};

/** Halide calls the functions below on various error conditions. The
 * default implementations construct an error message, call
 * halide_error, then return the matching error code above. On
 * platforms that support weak linking, you can override these to
 * catch the errors individually. */

/** A call into an extern stage for the purposes of bounds inference
 * failed. Returns the error code given by the extern stage. */
extern int halide_error_bounds_inference_call_failed(void *user_context, const char *extern_stage_name, int result);

/** A call to an extern stage failed. Returned the error code given by
 * the extern stage. */
extern int halide_error_extern_stage_failed(void *user_context, const char *extern_stage_name, int result);

/** Various other error conditions. See the enum above for a
 * description of each. */
// @{
extern int halide_error_explicit_bounds_too_small(void *user_context, const char *func_name, const char *var_name,
                                                      int min_bound, int max_bound, int min_required, int max_required);
extern int halide_error_bad_type(void *user_context, const char *func_name,
                                 uint8_t code_given, uint8_t correct_code,
                                 uint8_t bits_given, uint8_t correct_bits,
                                 uint16_t lanes_given, uint16_t correct_lanes);
extern int halide_error_access_out_of_bounds(void *user_context, const char *func_name,
                                             int dimension, int min_touched, int max_touched,
                                             int min_valid, int max_valid);
extern int halide_error_buffer_allocation_too_large(void *user_context, const char *buffer_name,
                                                    uint64_t allocation_size, uint64_t max_size);
extern int halide_error_buffer_extents_negative(void *user_context, const char *buffer_name, int dimension, int extent);
extern int halide_error_buffer_extents_too_large(void *user_context, const char *buffer_name,
                                                 int64_t actual_size, int64_t max_size);
extern int halide_error_constraints_make_required_region_smaller(void *user_context, const char *buffer_name,
                                                                 int dimension,
                                                                 int constrained_min, int constrained_extent,
                                                                 int required_min, int required_extent);
extern int halide_error_constraint_violated(void *user_context, const char *var, int val,
                                            const char *constrained_var, int constrained_val);
extern int halide_error_param_too_small_i64(void *user_context, const char *param_name,
                                            int64_t val, int64_t min_val);
extern int halide_error_param_too_small_u64(void *user_context, const char *param_name,
                                            uint64_t val, uint64_t min_val);
extern int halide_error_param_too_small_f64(void *user_context, const char *param_name,
                                            double val, double min_val);
extern int halide_error_param_too_large_i64(void *user_context, const char *param_name,
                                            int64_t val, int64_t max_val);
extern int halide_error_param_too_large_u64(void *user_context, const char *param_name,
                                            uint64_t val, uint64_t max_val);
extern int halide_error_param_too_large_f64(void *user_context, const char *param_name,
                                            double val, double max_val);
extern int halide_error_out_of_memory(void *user_context);
extern int halide_error_buffer_argument_is_null(void *user_context, const char *buffer_name);
extern int halide_error_debug_to_file_failed(void *user_context, const char *func,
                                             const char *filename, int error_code);
extern int halide_error_unaligned_host_ptr(void *user_context, const char *func_name, int alignment);
extern int halide_error_failed_to_upgrade_buffer_t(void *user_context,
                                                   const char *input_name,
                                                   const char *reason);
extern int halide_error_failed_to_downgrade_buffer_t(void *user_context,
                                                     const char *input_name,
                                                     const char *reason);
extern int halide_error_bad_fold(void *user_context, const char *func_name, const char *var_name,
                                 const char *loop_name);

extern int halide_error_fold_factor_too_small(void *user_context, const char *func_name, const char *var_name,
                                              int fold_factor, const char *loop_name, int required_extent);
extern int halide_error_requirement_failed(void *user_context, const char *condition, const char *message);
extern int halide_error_specialize_fail(void *user_context, const char *message);

// @}

/** Optional features a compilation Target can have.
 */
typedef enum halide_target_feature_t {
    halide_target_feature_jit = 0,  ///< Generate code that will run immediately inside the calling process.
    halide_target_feature_debug = 1,  ///< Turn on debug info and output for runtime code.
    halide_target_feature_no_asserts = 2,  ///< Disable all runtime checks, for slightly tighter code.
    halide_target_feature_no_bounds_query = 3, ///< Disable the bounds querying functionality.

    halide_target_feature_sse41 = 4,  ///< Use SSE 4.1 and earlier instructions. Only relevant on x86.
    halide_target_feature_avx = 5,  ///< Use AVX 1 instructions. Only relevant on x86.
    halide_target_feature_avx2 = 6,  ///< Use AVX 2 instructions. Only relevant on x86.
    halide_target_feature_fma = 7,  ///< Enable x86 FMA instruction
    halide_target_feature_fma4 = 8,  ///< Enable x86 (AMD) FMA4 instruction set
    halide_target_feature_f16c = 9,  ///< Enable x86 16-bit float support

    halide_target_feature_armv7s = 10,  ///< Generate code for ARMv7s. Only relevant for 32-bit ARM.
    halide_target_feature_no_neon = 11,  ///< Avoid using NEON instructions. Only relevant for 32-bit ARM.

    halide_target_feature_vsx = 12,  ///< Use VSX instructions. Only relevant on POWERPC.
    halide_target_feature_power_arch_2_07 = 13,  ///< Use POWER ISA 2.07 new instructions. Only relevant on POWERPC.

    halide_target_feature_cuda = 14,  ///< Enable the CUDA runtime. Defaults to compute capability 2.0 (Fermi)
    halide_target_feature_cuda_capability30 = 15,  ///< Enable CUDA compute capability 3.0 (Kepler)
    halide_target_feature_cuda_capability32 = 16,  ///< Enable CUDA compute capability 3.2 (Tegra K1)
    halide_target_feature_cuda_capability35 = 17,  ///< Enable CUDA compute capability 3.5 (Kepler)
    halide_target_feature_cuda_capability50 = 18,  ///< Enable CUDA compute capability 5.0 (Maxwell)

    halide_target_feature_opencl = 19,  ///< Enable the OpenCL runtime.
    halide_target_feature_cl_doubles = 20,  ///< Enable double support on OpenCL targets

    halide_target_feature_opengl = 21,  ///< Enable the OpenGL runtime.
    halide_target_feature_openglcompute = 22, ///< Enable OpenGL Compute runtime.

    halide_target_feature_unused_23 = 23, ///< Unused. (Formerly: Enable the RenderScript runtime.)

    halide_target_feature_user_context = 24,  ///< Generated code takes a user_context pointer as first argument

    halide_target_feature_matlab = 25,  ///< Generate a mexFunction compatible with Matlab mex libraries. See tools/mex_halide.m.

    halide_target_feature_profile = 26, ///< Launch a sampling profiler alongside the Halide pipeline that monitors and reports the runtime used by each Func
    halide_target_feature_no_runtime = 27, ///< Do not include a copy of the Halide runtime in any generated object file or assembly

    halide_target_feature_metal = 28, ///< Enable the (Apple) Metal runtime.
    halide_target_feature_mingw = 29, ///< For Windows compile to MinGW toolset rather then Visual Studio

    halide_target_feature_c_plus_plus_mangling = 30, ///< Generate C++ mangled names for result function, et al

    halide_target_feature_large_buffers = 31, ///< Enable 64-bit buffer indexing to support buffers > 2GB.

    halide_target_feature_hvx_64 = 32, ///< Enable HVX 64 byte mode.
    halide_target_feature_hvx_128 = 33, ///< Enable HVX 128 byte mode.
    halide_target_feature_hvx_v62 = 34, ///< Enable Hexagon v62 architecture.
    halide_target_feature_fuzz_float_stores = 35, ///< On every floating point store, set the last bit of the mantissa to zero. Pipelines for which the output is very different with this feature enabled may also produce very different output on different processors.
    halide_target_feature_soft_float_abi = 36, ///< Enable soft float ABI. This only enables the soft float ABI calling convention, which does not necessarily use soft floats.
    halide_target_feature_msan = 37, ///< Enable hooks for MSAN support.
    halide_target_feature_avx512 = 38, ///< Enable the base AVX512 subset supported by all AVX512 architectures. The specific feature sets are AVX-512F and AVX512-CD. See https://en.wikipedia.org/wiki/AVX-512 for a description of each AVX subset.
    halide_target_feature_avx512_knl = 39, ///< Enable the AVX512 features supported by Knight's Landing chips, such as the Xeon Phi x200. This includes the base AVX512 set, and also AVX512-CD and AVX512-ER.
    halide_target_feature_avx512_skylake = 40, ///< Enable the AVX512 features supported by Skylake Xeon server processors. This adds AVX512-VL, AVX512-BW, and AVX512-DQ to the base set. The main difference from the base AVX512 set is better support for small integer ops. Note that this does not include the Knight's Landing features. Note also that these features are not available on Skylake desktop and mobile processors.
    halide_target_feature_avx512_cannonlake = 41, ///< Enable the AVX512 features expected to be supported by future Cannonlake processors. This includes all of the Skylake features, plus AVX512-IFMA and AVX512-VBMI.
    halide_target_feature_hvx_use_shared_object = 42, ///< Deprecated
    halide_target_feature_trace_loads = 43, ///< Trace all loads done by the pipeline. Equivalent to calling Func::trace_loads on every non-inlined Func.
    halide_target_feature_trace_stores = 44, ///< Trace all stores done by the pipeline. Equivalent to calling Func::trace_stores on every non-inlined Func.
    halide_target_feature_trace_realizations = 45, ///< Trace all realizations done by the pipeline. Equivalent to calling Func::trace_realizations on every non-inlined Func.
    halide_target_feature_cuda_capability61 = 46,  ///< Enable CUDA compute capability 6.1 (Pascal)
    halide_target_feature_end = 47 ///< A sentinel. Every target is considered to have this feature, and setting this feature does nothing.
} halide_target_feature_t;

/** This function is called internally by Halide in some situations to determine
 * if the current execution environment can support the given set of
 * halide_target_feature_t flags. The implementation must do the following:
 *
 * -- If there are flags set in features that the function knows *cannot* be supported, return 0.
 * -- Otherwise, return 1.
 * -- Note that any flags set in features that the function doesn't know how to test should be ignored;
 * this implies that a return value of 1 means "not known to be bad" rather than "known to be good".
 *
 * In other words: a return value of 0 means "It is not safe to use code compiled with these features",
 * while a return value of 1 means "It is not obviously unsafe to use code compiled with these features".
 *
 * The default implementation simply calls halide_default_can_use_target_features.
 */
// @{
extern int halide_can_use_target_features(uint64_t features);
typedef int (*halide_can_use_target_features_t)(uint64_t);
extern halide_can_use_target_features_t halide_set_custom_can_use_target_features(halide_can_use_target_features_t);
// @}

/**
 * This is the default implementation of halide_can_use_target_features; it is provided
 * for convenience of user code that may wish to extend halide_can_use_target_features
 * but continue providing existing support, e.g.
 *
 *     int halide_can_use_target_features(uint64_t features) {
 *          if (features & halide_target_somefeature) {
 *              if (!can_use_somefeature()) {
 *                  return 0;
 *              }
 *          }
 *          return halide_default_can_use_target_features(features);
 *     }
 */
extern int halide_default_can_use_target_features(uint64_t features);


typedef struct halide_dimension_t {
    int32_t min, extent, stride;

    // Per-dimension flags. None are defined yet (This is reserved for future use).
    uint32_t flags;

#ifdef __cplusplus
    HALIDE_ALWAYS_INLINE halide_dimension_t() : min(0), extent(0), stride(0), flags(0) {}
    HALIDE_ALWAYS_INLINE halide_dimension_t(int32_t m, int32_t e, int32_t s, uint32_t f = 0) :
        min(m), extent(e), stride(s), flags(f) {}

    HALIDE_ALWAYS_INLINE bool operator==(const halide_dimension_t &other) const {
        return (min == other.min) &&
            (extent == other.extent) &&
            (stride == other.stride) &&
            (flags == other.flags);
    }

    HALIDE_ALWAYS_INLINE bool operator!=(const halide_dimension_t &other) const {
        return !(*this == other);
    }
#endif
} halide_dimension_t;

#ifdef __cplusplus
} // extern "C"
#endif

typedef enum {halide_buffer_flag_host_dirty = 1,
              halide_buffer_flag_device_dirty = 2} halide_buffer_flags;

/**
 * The raw representation of an image passed around by generated
 * Halide code. It includes some stuff to track whether the image is
 * not actually in main memory, but instead on a device (like a
 * GPU). For a more convenient C++ wrapper, use Halide::Buffer<T>. */
typedef struct halide_buffer_t {
    /** A device-handle for e.g. GPU memory used to back this buffer. */
    uint64_t device;

    /** The interface used to interpret the above handle. */
    const struct halide_device_interface_t *device_interface;

    /** A pointer to the start of the data in main memory. In terms of
     * the Halide coordinate system, this is the address of the min
     * coordinates (defined below). */
    uint8_t* host;

    /** flags with various meanings. */
    uint64_t flags;

    /** The type of each buffer element. */
    struct halide_type_t type;

    /** The dimensionality of the buffer. */
    int32_t dimensions;

    /** The shape of the buffer. Halide does not own this array - you
     * must manage the memory for it yourself. */
    halide_dimension_t *dim;

    /** Pads the buffer up to a multiple of 8 bytes */
    void *padding;

#ifdef __cplusplus
    /** Convenience methods for accessing the flags */
    // @{
    HALIDE_ALWAYS_INLINE bool get_flag(halide_buffer_flags flag) const {
        return (flags & flag) != 0;
    }

    HALIDE_ALWAYS_INLINE void set_flag(halide_buffer_flags flag, bool value) {
        if (value) {
            flags |= flag;
        } else {
            flags &= ~flag;
        }
    }

    HALIDE_ALWAYS_INLINE bool host_dirty() const {
        return get_flag(halide_buffer_flag_host_dirty);
    }

    HALIDE_ALWAYS_INLINE bool device_dirty() const {
        return get_flag(halide_buffer_flag_device_dirty);
    }

    HALIDE_ALWAYS_INLINE void set_host_dirty(bool v = true) {
        set_flag(halide_buffer_flag_host_dirty, v);
    }

    HALIDE_ALWAYS_INLINE void set_device_dirty(bool v = true) {
        set_flag(halide_buffer_flag_device_dirty, v);
    }
    // @}

    /** The total number of elements this buffer represents. Equal to
     * the product of the extents */
    HALIDE_ALWAYS_INLINE size_t number_of_elements() const {
        size_t s = 1;
        for (int i = 0; i < dimensions; i++) {
            s *= dim[i].extent;
        }
        return s;
    }

    /** A pointer to the element with the lowest address. If all
     * strides are positive, equal to the host pointer. */
    HALIDE_ALWAYS_INLINE uint8_t *begin() const {
        ptrdiff_t index = 0;
        for (int i = 0; i < dimensions; i++) {
            if (dim[i].stride < 0) {
                index += dim[i].stride * (dim[i].extent - 1);
            }
        }
        return host + index * type.bytes();
    }

    /** A pointer to one beyond the element with the highest address. */
    HALIDE_ALWAYS_INLINE uint8_t *end() const {
        ptrdiff_t index = 0;
        for (int i = 0; i < dimensions; i++) {
            if (dim[i].stride > 0) {
                index += dim[i].stride * (dim[i].extent - 1);
            }
        }
        index += 1;
        return host + index * type.bytes();
    }

    /** The total number of bytes spanned by the data in memory. */
    HALIDE_ALWAYS_INLINE size_t size_in_bytes() const {
        return (size_t)(end() - begin());
    }

    /** A pointer to the element at the given location. */
    HALIDE_ALWAYS_INLINE uint8_t *address_of(const int *pos) const {
        ptrdiff_t index = 0;
        for (int i = 0; i < dimensions; i++) {
            index += dim[i].stride * (pos[i] - dim[i].min);
        }
        return host + index * type.bytes();
    }

#endif
} halide_buffer_t;

#ifdef __cplusplus
extern "C" {
#endif

#ifndef HALIDE_ATTRIBUTE_DEPRECATED
#ifdef HALIDE_ALLOW_DEPRECATED
#define HALIDE_ATTRIBUTE_DEPRECATED(x)
#else
#ifdef _MSC_VER
#define HALIDE_ATTRIBUTE_DEPRECATED(x) __declspec(deprecated(x))
#else
#define HALIDE_ATTRIBUTE_DEPRECATED(x) __attribute__((deprecated(x)))
#endif
#endif
#endif

/** The old buffer_t, included for compatibility with old code. Don't
 * use it. */
#ifndef BUFFER_T_DEFINED
#define BUFFER_T_DEFINED
typedef struct buffer_t {
    uint64_t dev;
    uint8_t* host;
    int32_t extent[4];
    int32_t stride[4];
    int32_t min[4];
    int32_t elem_size;
    HALIDE_ATTRIBUTE_ALIGN(1) bool host_dirty;
    HALIDE_ATTRIBUTE_ALIGN(1) bool dev_dirty;
    HALIDE_ATTRIBUTE_ALIGN(1) uint8_t _padding[10 - sizeof(void *)];
} buffer_t;
#endif // BUFFER_T_DEFINED

/** Copies host pointer, mins, extents, strides, and device state from
 * an old-style buffer_t into a new-style halide_buffer_t. The
 * dimensions and type fields of the new buffer_t should already be
 * set. Returns an error code if the upgrade could not be
 * performed. */
extern int halide_upgrade_buffer_t(void *user_context, const char *name,
                                   const buffer_t *old_buf, halide_buffer_t *new_buf);

/** Copies the host pointer, mins, extents, strides, and device state
 * from a halide_buffer_t to a buffer_t. Also sets elem_size. Useful
 * for backporting the results of bounds inference. */
extern int halide_downgrade_buffer_t(void *user_context, const char *name,
                                     const halide_buffer_t *new_buf, buffer_t *old_buf);

/** Copies the dirty flags and device allocation state from a new
 * buffer_t back to a legacy buffer_t. */
extern int halide_downgrade_buffer_t_device_fields(void *user_context, const char *name,
                                                   const halide_buffer_t *new_buf, buffer_t *old_buf);

/** halide_scalar_value_t is a simple union able to represent all the well-known
 * scalar values in a filter argument. Note that it isn't tagged with a type;
 * you must ensure you know the proper type before accessing. Most user
 * code will never need to create instances of this struct; its primary use
 * is to hold def/min/max values in a halide_filter_argument_t. (Note that
 * this is conceptually just a union; it's wrapped in a struct to ensure
 * that it doesn't get anonymized by LLVM.)
 */
struct halide_scalar_value_t {
    union {
        bool b;
        int8_t i8;
        int16_t i16;
        int32_t i32;
        int64_t i64;
        uint8_t u8;
        uint16_t u16;
        uint32_t u32;
        uint64_t u64;
        float f32;
        double f64;
        void *handle;
    } u;
};

enum halide_argument_kind_t {
    halide_argument_kind_input_scalar = 0,
    halide_argument_kind_input_buffer = 1,
    halide_argument_kind_output_buffer = 2
};

/*
    These structs must be robust across different compilers and settings; when
    modifying them, strive for the following rules:

    1) All fields are explicitly sized. I.e. must use int32_t and not "int"
    2) All fields must land on an alignment boundary that is the same as their size
    3) Explicit padding is added to make that so
    4) The sizeof the struct is padded out to a multiple of the largest natural size thing in the struct
    5) don't forget that 32 and 64 bit pointers are different sizes
*/

/**
 * halide_filter_argument_t is essentially a plain-C-struct equivalent to
 * Halide::Argument; most user code will never need to create one.
 */
struct halide_filter_argument_t {
    const char *name;       // name of the argument; will never be null or empty.
    int32_t kind;           // actually halide_argument_kind_t
    int32_t dimensions;     // always zero for scalar arguments
    struct halide_type_t type;
    // These pointers should always be null for buffer arguments,
    // and *may* be null for scalar arguments. (A null value means
    // there is no def/min/max specified for this argument.)
    const struct halide_scalar_value_t *def;
    const struct halide_scalar_value_t *min;
    const struct halide_scalar_value_t *max;
};

struct halide_filter_metadata_t {
    /** version of this metadata; currently always 0. */
    int32_t version;

    /** The number of entries in the arguments field. This is always >= 1. */
    int32_t num_arguments;

    /** An array of the filters input and output arguments; this will never be
     * null. The order of arguments is not guaranteed (input and output arguments
     * may come in any order); however, it is guaranteed that all arguments
     * will have a unique name within a given filter. */
    const struct halide_filter_argument_t* arguments;

    /** The Target for which the filter was compiled. This is always
     * a canonical Target string (ie a product of Target::to_string). */
    const char* target;

    /** The function name of the filter. */
    const char* name;
};

/** The functions below here are relevant for pipelines compiled with
 * the -profile target flag, which runs a sampling profiler thread
 * alongside the pipeline. */

/** Per-Func state tracked by the sampling profiler. */
struct halide_profiler_func_stats {
    /** Total time taken evaluating this Func (in nanoseconds). */
    uint64_t time;

    /** The current memory allocation of this Func. */
    uint64_t memory_current;

    /** The peak memory allocation of this Func. */
    uint64_t memory_peak;

    /** The total memory allocation of this Func. */
    uint64_t memory_total;

    /** The peak stack allocation of this Func's threads. */
    uint64_t stack_peak;

    /** The average number of thread pool worker threads active while computing this Func. */
    uint64_t active_threads_numerator, active_threads_denominator;

    /** The name of this Func. A global constant string. */
    const char *name;

    /** The total number of memory allocation of this Func. */
    int num_allocs;
};

/** Per-pipeline state tracked by the sampling profiler. These exist
 * in a linked list. */
struct halide_profiler_pipeline_stats {
    /** Total time spent inside this pipeline (in nanoseconds) */
    uint64_t time;

    /** The current memory allocation of funcs in this pipeline. */
    uint64_t memory_current;

    /** The peak memory allocation of funcs in this pipeline. */
    uint64_t memory_peak;

    /** The total memory allocation of funcs in this pipeline. */
    uint64_t memory_total;

    /** The average number of thread pool worker threads doing useful
     * work while computing this pipeline. */
    uint64_t active_threads_numerator, active_threads_denominator;

    /** The name of this pipeline. A global constant string. */
    const char *name;

    /** An array containing states for each Func in this pipeline. */
    struct halide_profiler_func_stats *funcs;

    /** The next pipeline_stats pointer. It's a void * because types
     * in the Halide runtime may not currently be recursive. */
    void *next;

    /** The number of funcs in this pipeline. */
    int num_funcs;

    /** An internal base id used to identify the funcs in this pipeline. */
    int first_func_id;

    /** The number of times this pipeline has been run. */
    int runs;

    /** The total number of samples taken inside of this pipeline. */
    int samples;

    /** The total number of memory allocation of funcs in this pipeline. */
    int num_allocs;
};

/** The global state of the profiler. */
struct halide_profiler_state {
    /** Guards access to the fields below. If not locked, the sampling
     * profiler thread is free to modify things below (including
     * reordering the linked list of pipeline stats). */
    struct halide_mutex lock;

    /** The amount of time the profiler thread sleeps between samples
     * in milliseconds. Defaults to 1 */
    int sleep_time;

    /** An internal id used for bookkeeping. */
    int first_free_id;

    /** The id of the current running Func. Set by the pipeline, read
     * periodically by the profiler thread. */
    int current_func;

    /** The number of threads currently doing work. */
    int active_threads;

    /** A linked list of stats gathered for each pipeline. */
    struct halide_profiler_pipeline_stats *pipelines;

    /** Retrieve remote profiler state. Used so that the sampling
     * profiler can follow along with execution that occurs elsewhere,
     * e.g. on a DSP. If null, it reads from the int above instead. */
    void (*get_remote_profiler_state)(int *func, int *active_workers);

    /** Is the profiler thread running. */
    bool started;
};

/** Profiler func ids with special meanings. */
enum {
    /// current_func takes on this value when not inside Halide code
    halide_profiler_outside_of_halide = -1,
    /// Set current_func to this value to tell the profiling thread to
    /// halt. It will start up again next time you run a pipeline with
    /// profiling enabled.
    halide_profiler_please_stop = -2
};

/** Get a pointer to the global profiler state for programmatic
 * inspection. Lock it before using to pause the profiler. */
extern struct halide_profiler_state *halide_profiler_get_state();

/** Get a pointer to the pipeline state associated with pipeline_name.
 * This function grabs the global profiler state's lock on entry. */
extern struct halide_profiler_pipeline_stats *halide_profiler_get_pipeline_state(const char *pipeline_name);

/** Reset all profiler state.
 * WARNING: Do NOT call this method while any halide pipeline is
 * running; halide_profiler_memory_allocate/free and
 * halide_profiler_stack_peak_update update the profiler pipeline's
 * state without grabbing the global profiler state's lock. */
extern void halide_profiler_reset();

/** Print out timing statistics for everything run since the last
 * reset. Also happens at process exit. */
extern void halide_profiler_report(void *user_context);

/// \name "Float16" functions
/// These functions operate of bits (``uint16_t``) representing a half
/// precision floating point number (IEEE-754 2008 binary16).
//{@

/** Read bits representing a half precision floating point number and return
 *  the float that represents the same value */
extern float halide_float16_bits_to_float(uint16_t);

/** Read bits representing a half precision floating point number and return
 *  the double that represents the same value */
extern double halide_float16_bits_to_double(uint16_t);

// TODO: Conversion functions to half

//@}

#ifdef __cplusplus
} // End extern "C"
#endif

#ifdef __cplusplus

namespace {
template<typename T> struct check_is_pointer;
template<typename T> struct check_is_pointer<T *> {};
}

/** Construct the halide equivalent of a C type */
template<typename T>
HALIDE_ALWAYS_INLINE halide_type_t halide_type_of() {
    // Create a compile-time error if T is not a pointer (without
    // using any includes - this code goes into the runtime).
    check_is_pointer<T> check;
    (void)check;
    return halide_type_t(halide_type_handle, 64);
}

template<>
HALIDE_ALWAYS_INLINE halide_type_t halide_type_of<float>() {
    return halide_type_t(halide_type_float, 32);
}

template<>
HALIDE_ALWAYS_INLINE halide_type_t halide_type_of<double>() {
    return halide_type_t(halide_type_float, 64);
}

template<>
HALIDE_ALWAYS_INLINE halide_type_t halide_type_of<bool>() {
    return halide_type_t(halide_type_uint, 1);
}

template<>
HALIDE_ALWAYS_INLINE halide_type_t halide_type_of<uint8_t>() {
    return halide_type_t(halide_type_uint, 8);
}

template<>
HALIDE_ALWAYS_INLINE halide_type_t halide_type_of<uint16_t>() {
    return halide_type_t(halide_type_uint, 16);
}

template<>
HALIDE_ALWAYS_INLINE halide_type_t halide_type_of<uint32_t>() {
    return halide_type_t(halide_type_uint, 32);
}

template<>
HALIDE_ALWAYS_INLINE halide_type_t halide_type_of<uint64_t>() {
    return halide_type_t(halide_type_uint, 64);
}

template<>
HALIDE_ALWAYS_INLINE halide_type_t halide_type_of<int8_t>() {
    return halide_type_t(halide_type_int, 8);
}

template<>
HALIDE_ALWAYS_INLINE halide_type_t halide_type_of<int16_t>() {
    return halide_type_t(halide_type_int, 16);
}

template<>
HALIDE_ALWAYS_INLINE halide_type_t halide_type_of<int32_t>() {
    return halide_type_t(halide_type_int, 32);
}

template<>
HALIDE_ALWAYS_INLINE halide_type_t halide_type_of<int64_t>() {
    return halide_type_t(halide_type_int, 64);
}

#endif

#endif // HALIDE_HALIDERUNTIME_H

#endif<|MERGE_RESOLUTION|>--- conflicted
+++ resolved
@@ -347,15 +347,11 @@
      * bits: The bit size of one element.
      * lanes: The number of vector elements in the type. */
     HALIDE_ALWAYS_INLINE halide_type_t(halide_type_code_t code, uint8_t bits, uint16_t lanes = 1)
-<<<<<<< HEAD
-        : code((uint8_t)code), bits(bits), lanes(lanes) {
-=======
 #if __cplusplus >= 201103L
         : code(code), bits(bits), lanes(lanes) {
 #else
         : code((uint8_t)code), bits(bits), lanes(lanes) {
 #endif
->>>>>>> a17a59e2
     }
 
     /** Default constructor is required e.g. to declare halide_trace_event
