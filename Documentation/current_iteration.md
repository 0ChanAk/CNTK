--- conflicted
+++ resolved
@@ -1,170 +1,3 @@
-<<<<<<< HEAD
-# CNTK v2.2 Release Notes
-
-## Breaking change
-* This iteration *requires* cuDNN 6.0 in order to support dilated convolution and deterministic pooling. Please update your cuDNN.
-* This iteration *requires* OpenCV to support TensorBoard Image feature. Please install OpenCV before you install CNTK.
-
-## Documentation
-
-### Add HTML version of tutorials and manuals so that they can be searchable
-We have added HTML versions of the [tutorials](https://www.cntk.ai/pythondocs/tutorials.html) and [manuals](https://www.cntk.ai/pythondocs/manuals.html) with the [Python documentation](https://www.cntk.ai/pythondocs/). This makes the [tutorial notebooks](https://www.cntk.ai/pythondocs/tutorials.html) and manuals searchable as well.
-
-### Updated evaluation documents
-Documents related to model evaluation have been updated. Please check the latest documents [here](https://docs.microsoft.com/en-us/cognitive-toolkit/CNTK-Evaluation-Overview).
-
-## System
-
-### 16bit support for training on Volta GPU (limited functionality)
-This work is rolled over into next release due to dependency on test infrastructure updates.
-
-### Support for NCCL 2
-Now [NCCL](https://developer.nvidia.com/nccl) can be used across machines. User need to enable NCCL in build configure as [here](https://docs.microsoft.com/en-us/cognitive-toolkit/setup-cntk-on-linux).
-Note:
-* After installed the downloaded NCCL 2 package, there are two packages:
-```
-/var/nccl-repo-2.0.4-ga/libnccl2_2.0.4-1+cuda8.0_amd64.deb
-/var/nccl-repo-2.0.4-ga/libnccl-dev_2.0.4-1+cuda8.0_amd64.deb.
- ```
- Install both of them for building CNTK with NCCL 2.
-* Due to issues in system configuration, user might encounter failure during NCCL initialization. To get detailed information about the failure, please set environment variable `NCCL_DEBUG=INFO`.
-* There are known issues in current release of NCCL 2 on system configured with InfiniBand devices running in mixed IB and IPoIB modes. To use IB mode devices only, please set environment variable `NCCL_IB_HCA=devices` running on IB mode, e.g.:
-```
-export NCCL_IB_HCA=mlx5_0,mlx5_2
-```
-
-### CNTK learner interface update
-
-This update simplifies the learner APIs and deprecates the concepts of `unitType.minibatch` and `UnitType.sample`. The purpose is to make the API intuitive to specify the learner hyper-parameters while preserving the unique model update techniques in CNTK --- the mean gradients of every N samples contributes approximately the same to the model updates regardless of the actual data minibatch sizes. Detailed explanation can be found at the manual on [How to Use CNTK Learners](https://github.com/Microsoft/CNTK/blob/master/Manual/Manual_How_to_use_learners.ipynb).
-
-In the new API, all supported learners, including [AdaDelta](https://cntk.ai/pythondocs/cntk.learners.html#cntk.learners.adadelta),
-[AdaGrad](https://cntk.ai/pythondocs/cntk.learners.html#cntk.learners.adagrad),
- [FSAdaGrad](https://cntk.ai/pythondocs/cntk.learners.html#cntk.learners.fsadagrad),
-[Adam](https://cntk.ai/pythondocs/cntk.learners.html#cntk.learners.adam),
-[MomentumSGD](https://cntk.ai/pythondocs/cntk.learners.html#cntk.learners.momentum_sgd),
-[Nesterov](https://cntk.ai/pythondocs/cntk.learners.html#cntk.learners.nesterov),
-[RMSProp](https://cntk.ai/pythondocs/cntk.learners.html#cntk.learners.rmsprop), and
-[SGD](https://cntk.ai/pythondocs/cntk.learners.html#cntk.learners.sgd), can now be specified by
-```python
-cntk.<cntk_supporting_learner>(parameters=model.parametes,
-    lr=<float or list>,
-    [momentum=<float or list>], [variance_momentum=<float or list>],
-    minibatch_size=<None, int, or cntk.learners.IGNORE>,
-    ...other learner parameters)
-```
-
-There are two major changes:  
-
-* `lr`: the learning rate schedule can be specified as a float, a list of floats, or a list of pairs (float, int) (see parameter definition at  [learning_parameter_schedule](https://cntk.ai/pythondocs/cntk.learners.html?highlight=learning_rate_schedule#cntk.learners.learning_parameter_schedule)). The same specification applies to the momentum and variance_moment of learners,
- [FSAdaGrad](https://cntk.ai/pythondocs/cntk.learners.html#cntk.learners.fsadagrad),
-[Adam](https://cntk.ai/pythondocs/cntk.learners.html#cntk.learners.adam),
-[MomentumSGD](https://cntk.ai/pythondocs/cntk.learners.html#cntk.learners.momentum_sgd),
-[Nesterov](https://cntk.ai/pythondocs/cntk.learners.html#cntk.learners.nesterov),  where such hyper-parameters are required.
-
-* `minibatch_size`: a minibatch_size can be specified to guarantee that the mean gradient of every N (minibatch_size=N) samples contribute to the model updates with the same learning rate even if the actual minibatch size of the data is different from N. This is useful when the data minibatch size varies, especially in scenarios of training with variable length sequences, and/or uneven data partition in distributed training.
-    * If we set `minibatch_size=cntk.learners.IGNORE`, then we recover the behavior in the literature: The mean gradient of the whole minibatch contributes to the model update with the same learning rate. The behavior of ignoring the data minibatch data size is the same as specifying a minibatch size for the learner when the data minibatch size equals to the specified minibatch size.
-
-With the new API:
-* To have model updates in the same manner as in the classic deep learning literature, we can specify the learner by setting `minibatch_size=cntk.learners.IGNORE` to ignore the minibatch size, e.g.
-```python
-sgd_learner_m = C.sgd(z.parameters, lr = 0.5, minibatch_size = C.learners.IGNORE)
-```
-note
-- To enable CNTK specific techniques which apply the same learning rate to the mean gradient of every N samples regardless of the actual minibatch sizes, we can specify the learner by setting `minibatch_size=N`, e.g. setting `minibatch_size=2`,
-```python
-sgd_learner_s2 = C.sgd(z.parameters, lr = 0.5, minibatch_size = 2)
-```
-
-Regarding the [momentum_schedule](https://cntk.ai/pythondocs/cntk.learners.html?highlight=learning_rate_schedule#cntk.learners.momentum_schedule) of the learners [FSAdaGrad](https://cntk.ai/pythondocs/cntk.learners.html#cntk.learners.fsadagrad),
-[Adam](https://cntk.ai/pythondocs/cntk.learners.html#cntk.learners.adam),
-[MomentumSGD](https://cntk.ai/pythondocs/cntk.learners.html#cntk.learners.momentum_sgd),
-and [Nesterov](https://cntk.ai/pythondocs/cntk.learners.html#cntk.learners.nesterov), it can be specified in a similar way. Let's use `momentum_sgd` as an example:
-```python
-momentum_sgd(parameters, lr=float or list of floats, momentum=float or list of floats,
-             minibatch_size=C.learners.IGNORE, epoch_size=epoch_size)
-momentum_sgd(parameters, lr=float or list of floats, momentum=float or list of floats,
-             minibatch_size=N, epoch_size=epoch_size)
-```
-
-Similar to `learning_rate_schedule`, the arguments are interpreted in the same way:
-
-* With `minibatch_size=C.learners.IGNORE`, the decay `momentum=beta` is applied to the mean gradient of the whole minibatch regardless of its size. For example, regardless of the minibatch size either be N or 2N (or any size), the mean gradient of such a minibatch will have same decay factor beta.
-
-* With `minibatch_size=N`, the decay `momentum=beta` is applied to the mean gradient of every N samples. For example,  minibatches of sizes N, 2N, 3N and kN will have decays of beta, pow(beta, 2), pow(beta, 3) and pow(beta, k) respectively --- the decay is exponential in the proportion of the actual minibatch size to the specified minibatch size.
-
-
-### A C#/.NET API that enables people to build and train networks.
-
-##### Training Support Is Added To C#/.NET API.
-With this addition to the existing CNTK C# Evaluation API, .NET developers can enjoy fully a integrated deep learning experience. A deep neural network can be built, trained, and validated fully in C# while still taking advantage of CNTK performance strength. Users may debug directly into CNTK source code to see how a DNN is trained and evaluated. New features include:
-
-##### Basic C# Training API.
-Over 100 basic functions are supported to build a computation network. These functions include Sigmoid, Tanh, ReLU, Plus, Minus, Convolution, Pooling, BatchNormalization, to name a few.
-
-As an example, to build a logistic regression loss function:
-```cs
-Function z = CNTKLib.Times(weightParam, input) + biasParam;
-Function loss = CNTKLib.CrossEntropyWithSoftmax(z, labelVariable);
-```
-
-##### CNTK Function As A Primitive Element To Build A DNN
-A DNN is built through basic operation composition. For example, to build a ResNet node:
-```cs
-Function conv = CNTKLib.Pooling(CNTKLib.Convolution(convParam, input),
-                                PoolingType.Average, poolingWindowShape);
-Function resNetNode = CNTKLib.ReLU(CNTKLib.Plus(conv, input));
-```
-
-##### Batching Support
-We provide MinibatchSource and MinibacthData utilities to help efficient data loading and batching.
-
-##### Training Support
-We support many Stochastic Gradient Descent optimizers commonly seen in the DNN literature: MomentumSGDLearner, AdamLearner, AdaGradLearner, etc. For example, to train a model with a ADAM Stochastic Optimizer:
-```cs
-var parameterLearners = new List<Learner>() { Learner.AdamLearner(classifierOutput.Parameters(),
-                                                                  learningRate, momentum) };
-var trainer = Trainer.CreateTrainer(classifierOutput, trainingLoss,
-                                    prediction, parameterLearners);
-```
-
-Training examples cover a broad range of DNN use cases:
-* A hello-world example to train and evaluate a logistic regression model using C#/API:
-https://github.com/Microsoft/CNTK/tree/master/Examples/TrainingCSharp/Common/LogisticRegression.cs
-* Convolution neural network for image classification of the MNIST dataset:
-https://github.com/Microsoft/CNTK/tree/master/Examples/TrainingCSharp/Common/MNISTClassifier.cs
-* Build, train, and evaluate a ResNet model with C#/.NET API:  
-https://github.com/Microsoft/CNTK/tree/master/Examples/TrainingCSharp/Common/CifarResNetClassifier.cs
-* Transfer learning with C#/.NET API:  
-https://github.com/Microsoft/CNTK/tree/master/Examples/TrainingCSharp/Common/TransferLearning.cs
-* Build and train a LSTM sequence classifier with C#/.NET API:
-https://github.com/Microsoft/CNTK/tree/master/Examples/TrainingCSharp/Common/LSTMSequenceClassifier.cs
-
-### R-binding for CNTK
-R-binding for CNTK, which enables both training and evaluation, will be published in a separate repository very soon.
-
-## Examples
-### Object Detection with Fast R-CNN and Faster R-CNN
-* Support for bounding box regression and VGG model in Fast R-CNN.
-* New tutorial in documentation on [Faster R-CNN object detection](https://docs.microsoft.com/en-us/cognitive-toolkit/Object-Detection-using-Faster-R-CNN) and updated tutorial on [Fast R-CNN](https://docs.microsoft.com/en-us/cognitive-toolkit/Object-Detection-using-Fast-R-CNN).
-* [Object detection demo script](https://github.com/Microsoft/CNTK/tree/master/Examples/Image/Detection) that allows to choose different detectors, base models, and data sets.
-
-### New C++ Eval Examples
-We added new C++ examples [`CNTKLibraryCPPEvalCPUOnlyExamples`](https://github.com/Microsoft/CNTK/tree/release/2.2/Examples/Evaluation/CNTKLibraryCPPEvalCPUOnlyExamples) and [`CNTKLibraryCPPEvalGPUExamples`](https://github.com/Microsoft/CNTK/tree/release/2.2/Examples/Evaluation/CNTKLibraryCPPEvalGPUExamples). They illustrate how to use C++ CNTK Library for model evaluation on CPU and GPU. Another new example is [UWPImageRecognition](https://github.com/Microsoft/CNTK/tree/release/2.2/Examples/Evaluation/UWPImageRecognition), which is an example using CNTK UWP library for model evaluation.
-
-### New C# Eval examples
-We added an example for asynchronous evaluation:  [`EvaluationSingleImageAsync()`](https://github.com/Microsoft/CNTK/tree/release/2.2/Examples/Evaluation/CNTKLibraryCSEvalCPUOnlyExamples/CNTKLibraryCSEvalExamples.cs). One thing we shall point out is CNTK C# API does not have an asynchronous method for Evaluate(), because the evaluation is a CPU-bound operation (Please refer to [this article](https://blogs.msdn.microsoft.com/pfxteam/2012/03/24/should-i-expose-asynchronous-wrappers-for-synchronous-methods/) for detailed explanation). However, it is desired to run evaluation asynchronously in some use cases, e.g. offloading for responsiveness, we show in the example [`EvaluationSingleImageAsync()`](https://github.com/Microsoft/CNTK/blob/release/2.2/Examples/Evaluation/CNTKLibraryCSEvalCPUOnlyExamples/CNTKLibraryCSEvalExamples.cs) how to achieve that by using the extension method [`EvaluateAsync()`](https://github.com/Microsoft/CNTK/blob/release/2.2/Examples/Evaluation/CNTKLibraryCSEvalCPUOnlyExamples/CNTKExtensions.cs). Please refer to the section *Run evaluation asynchronously* on the page [Using C#/.NET Managed API](https://docs.microsoft.com/en-us/cognitive-toolkit/CNTK-Library-Evaluation-on-Windows#using-cnet-managed-api) for details.
-* Evaluating intermediate layers: [`EvaluateIntermediateLayer()`](https://github.com/Microsoft/CNTK/tree/release/2.2/Examples/Evaluation/CNTKLibraryCSEvalCPUOnlyExamples/CNTKLibraryCSEvalExamples.cs)
-* Evaluating outputs from multiple nodes: [`EvaluateCombinedOutputs()`](https://github.com/Microsoft/CNTK/tree/release/2.2/Examples/Evaluation/CNTKLibraryCSEvalCPUOnlyExamples/CNTKLibraryCSEvalExamples.cs)
-
-## Operations
-### Noise contrastive estimation node
-
-This provides a built-in efficient (but approximate) loss function used to train networks when the
-number of classes is very large. For example you can use it when you want to predict the next word
-out of a vocabulary of tens or hundreds of thousands of words.
-
-To use it define your loss as:
-=======
 ﻿
 # CNTK v2.3 Release Notes
 
@@ -187,7 +20,6 @@
 ### Python and C++
 - Add custom attributes to primitive function, which would be serialized/deserialized when model save/load. 
 - Some usage:
->>>>>>> 6a3e5c06
 ```python
     func = C.plus(a, b)
     func.custom_attributes = {'test':'abc', 'dict':{'a':1, 'b':2}, 'list':[1,2,3]} 
@@ -208,78 +40,6 @@
     cv_config = C.CrossValidationConfig(mbs1, frequency=(100, C.train.DataUnit.sample), minibatch_size=32),
     ).train(device)
 ```
-<<<<<<< HEAD
-Note that the noise contrastive estimation loss cannot help with reducing inference costs; the cost savings are only during training.
-
-### Improved AttentionModel
-
-A bug in our AttentionModel layer has been fixed and we now faithfully implement the paper
-
-> Neural Machine Translation by Jointly Learning to Align and Translate (Bahdanau et. al.)
-
-Furthermore, the arguments `attention_span` and `attention_axis` of the AttentionModel
-have been **deprecated**. They should be left to their default values, in which case the attention is computed over the whole sequence
-and the output is a sequence of vectors of the same dimension as the first argument over the axis of the second argument.
-This also leads to substantial speed gains (our CNTK 204 Tutorial now runs more than 2x faster).
-
-### Aggregation on sparse gradient for embedded layer
-This change saves costly conversion from sparse to dense before gradient aggregation when embedding vocabulary size is huge. It is currently enabled for GPU build when training on GPU with non-quantized data parallel SGD. For other distributed learners and CPU build, it is disabled by default. It can be manually turned off in python by calling `cntk.cntk_py.use_sparse_gradient_aggregation_in_data_parallel_sgd(False)`. Note that for a rare case of running distributed training with CPU device on a GPU build, you need to manually turn it off to avoid unimplemented exception
-
-### Reduced rank for convolution in C++ to enable convolution on 1D data
-Now `convolution` and `convolution_transpose` support data without channel or depth dimension by setting `reductionRank` to 0 instead of 1. The motivation for this change is to add the ability to natively support geometric data without the need to insert a dummy channel dimension through reshaping.
-
-### Dilated convolution (GPU only)
-We added support for dilation convolution on the GPU, exposed by BrainScript, C++ and Python API. Dilation convolution effectively increase the kernel size, without actually requiring a big kernel. To use dilation convolution you need at least cuDNN 6.0. Dilated convolution improved the result of image segmentation in https://arxiv.org/pdf/1511.07122.pdf, in addition it exponentially increase the receptive field without increasing the required memory. One thing to note is there is currently no implementation of dilated convolution on CPU, therefore you cannot evaluate a model containing dilated convolution on CPU.
-
-### Free static axes support for convolution
-* We have added support for free static axes `FreeDimension` for convolution. This allows changing the input tensor size from minibatch to minibatch. For example, in case of CNNs this allows each minibatch to potentially have a different underlying image size. Similar support has also been enabled for pooling node.
-* Note that the Faster R-CNN example for object detection does not yet leverage the free static axes support for convolution (i.e., still scales and pads input images to a fixed size). This example is being updated to use free static axes for arbitrary input image sizes, and is targeted for next release.
-
-### Deterministic Pooling
-Now call `cntk.debug.force_deterministic()` will make max and average pooling deterministic, this behavior depend on cuDNN version 6 or later.
-
-### Add Crop Node to Python API
-Motivation in order to support some image segmentation network, we added Crop node to C++ and Python API. Crop node crops its first input along spatial axes so that the result matches the spatial size of its second (reference) input. All non-spatial dimensions are unchanged. Crop offsets can be specified directly, or computed automatically, by traversing the network, and matching centers of receptive fields between activations in the two inputs
-
-## Performance
-### Intel MKL update to improve inference speed on CPU by around 2x on AlexNet
-This work is rolled over to next release due to dependency on test infrastructure updates.
-
-## Keras and Tensorboard
-### Multi-GPU support for Keras on CNTK.
-
-We added an article to elaborated how to conduct parallel training on CNTK with Keras. Details are [here](http://docs.microsoft.com/en-us/cognitive-toolkit/Using-CNTK-MultiGPU-Support-with-Keras).
-
-### Tensorboard image support for CNTK.
-
-We added the image feature support for TensorBoard. Now CNTK users can use TensorBoard to display images. More details and examples can be found [here](http://docs.microsoft.com/en-us/cognitive-toolkit/Using-TensorBoard-for-Visualization).
-
-### Acknowledgments
-We thank the following community members for their contributions:+
-
-* [@arturl](https://github.com/arturl)
-* [@chentaMS](https://github.com/chentaMS)
-* [@cijianzy](https://github.com/cijianzy)
-* [@DaveyBiggers](https://github.com/DaveyBiggers)
-* [@duli2012](https://github.com/duli2012)
-* [@eldakms](https://github.com/eldakms)
-* [@FDecaYed](https://github.com/FDecaYed)
-* [@junjieqian](https://github.com/junjieqian)
-* [@karolzak](https://github.com/karolzak)
-* [@KGWANGMIN](https://github.com/KGWANGMIN)
-* [@mnidza](https://github.com/mnidza)
-* [@ottolu](https://github.com/ottolu)
-* [@raaaar](https://github.com/raaaar)
-* [@StillKeepTry](https://github.com/StillKeepTry)
-* [@taehoonlee](https://github.com/taehoonlee)
-* [@vmazalov](https://github.com/vmazalov)
-
-
-We apologize for any community contributions we might have overlooked in these release notes.
-
-## Others
-### Continue work on [Deep Learning Explained](https://www.edx.org/course/deep-learning-explained-microsoft-dat236x) course on edX.
-=======
 For details, see:
 - [training_session]( https://cntk.ai/pythondocs/cntk.train.training_session.html?highlight=training%20session#module-cntk.train.training_session)
 - [CrossValidationConfig](https://cntk.ai/pythondocs/cntk.train.training_session.html?highlight=crossvalidationconfig#cntk.train.training_session.CrossValidationConfig)
@@ -341,5 +101,4 @@
     Set the environment variable `MKLML_PATH` to the versioned sub directory, e.g. setx MKLML_PATH c:\local\mklml\mklml_win_2018.0.1.20171007
 
 ## Warning
-### Support for Python 3.4 will be removed from CNTK releases later than v2.3.
->>>>>>> 6a3e5c06
+### Support for Python 3.4 will be removed from CNTK releases later than v2.3.